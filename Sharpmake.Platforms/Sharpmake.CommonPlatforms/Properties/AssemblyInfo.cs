--- conflicted
+++ resolved
@@ -44,10 +44,6 @@
 //
 // You can specify all the values or you can default the Build and Revision Numbers
 // by using the '*' as shown below:
-<<<<<<< HEAD
-[assembly: AssemblyVersion("0.13.2.*")]
-=======
 [assembly: AssemblyVersion("0.13.3.0")]
->>>>>>> b563c708
 
 [assembly: SharpmakeExtension]