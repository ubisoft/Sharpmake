--- conflicted
+++ resolved
@@ -44,10 +44,6 @@
 //
 // You can specify all the values or you can default the Build and Revision Numbers 
 // by using the '*' as shown below:
-<<<<<<< HEAD
-[assembly: AssemblyVersion("0.14.5.*")]
-=======
-[assembly: AssemblyVersion("0.14.6.0")]
->>>>>>> 9cf3f65f
+[assembly: AssemblyVersion("0.14.6.*")]
 
 [assembly: InternalsVisibleTo("Sharpmake")]