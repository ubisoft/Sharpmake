﻿<Project>
  <PropertyGroup>
    <Configuration Condition=" '$(Configuration)' == '' ">Debug</Configuration>
    <Platform Condition=" '$(Platform)' == '' ">AnyCPU</Platform>
    <PlatformTarget Condition=" '$(Platform)' == '' ">AnyCPU</PlatformTarget>
    <OutputType>Library</OutputType>
    <AppDesignerFolder>Properties</AppDesignerFolder>
    <RootNamespace>Sharpmake.Generators</RootNamespace>
    <AssemblyName>Sharpmake.Generators</AssemblyName>
    <TargetFramework>net6.0</TargetFramework>
    <FileAlignment>512</FileAlignment>
    <GenerateDocumentationFile>true</GenerateDocumentationFile>
    <EnableDefaultItems>false</EnableDefaultItems>
    <GenerateAssemblyInfo>false</GenerateAssemblyInfo>
  </PropertyGroup>
  <PropertyGroup>
    <Deterministic>true</Deterministic>
    <InvariantGlobalization>true</InvariantGlobalization>
    <MSBuildProjectExtensionsPath>..\tmp\projects\Sharpmake.Generators</MSBuildProjectExtensionsPath>
  </PropertyGroup>
  <PropertyGroup Condition="'$(Configuration)|$(Platform)'=='Debug|AnyCPU'">
    <PlatformTarget>AnyCPU</PlatformTarget>
    <DebugSymbols>true</DebugSymbols>
    <DebugType>full</DebugType>
    <Optimize>false</Optimize>
    <OutputPath>..\tmp\bin\debug</OutputPath>
    <IntermediateOutputPath>..\tmp\obj\debug\sharpmake.generators</IntermediateOutputPath>
    <BaseIntermediateOutputPath>..\tmp\obj\debug\sharpmake.generators</BaseIntermediateOutputPath>
    <DefineConstants>DEBUG;TRACE</DefineConstants>
    <WarningLevel>4</WarningLevel>
    <TreatWarningsAsErrors>true</TreatWarningsAsErrors>
    <WarningsNotAsErrors>618</WarningsNotAsErrors>
    <Prefer32Bit>false</Prefer32Bit>
    <NoWarn>1570,1591</NoWarn>
    <LangVersion>7</LangVersion>
  </PropertyGroup>
  <PropertyGroup Condition="'$(Configuration)|$(Platform)'=='Release|AnyCPU'">
    <PlatformTarget>AnyCPU</PlatformTarget>
    <DebugSymbols>false</DebugSymbols>
    <DebugType>pdbonly</DebugType>
    <Optimize>true</Optimize>
    <OutputPath>..\tmp\bin\release</OutputPath>
    <IntermediateOutputPath>..\tmp\obj\release\sharpmake.generators</IntermediateOutputPath>
    <BaseIntermediateOutputPath>..\tmp\obj\release\sharpmake.generators</BaseIntermediateOutputPath>
    <DefineConstants>TRACE</DefineConstants>
    <WarningLevel>4</WarningLevel>
    <TreatWarningsAsErrors>true</TreatWarningsAsErrors>
    <WarningsNotAsErrors>618</WarningsNotAsErrors>
    <Prefer32Bit>false</Prefer32Bit>
    <NoWarn>1570,1591</NoWarn>
    <LangVersion>7</LangVersion>
  </PropertyGroup>
  <Import Project="Sdk.props" Sdk="Microsoft.NET.Sdk" />
  <ItemGroup>
    <Compile Include="Apple\XCWorkspace.Template.cs" />
    <Compile Include="Apple\XCWorkspace.cs" />
    <Compile Include="Apple\XCode.Util.cs" />
    <Compile Include="Apple\XCodeProj.Template.cs" />
    <Compile Include="Apple\XCodeProj.cs" />
    <Compile Include="CompilerSettings.cs" />
    <Compile Include="FastBuild\Bff.Template.cs" />
    <Compile Include="FastBuild\Bff.Util.cs" />
    <Compile Include="FastBuild\Bff.cs" />
    <Compile Include="FastBuild\IBffGenerationContext.cs" />
    <Compile Include="FastBuild\IClangPlatformBff.cs" />
    <Compile Include="FastBuild\IMicrosoftPlatformBff.cs" />
    <Compile Include="FastBuild\IPlatformBff.cs" />
    <Compile Include="FastBuild\MasterBff.cs" />
    <Compile Include="FileGenerator.cs" />
    <Compile Include="FileGeneratorUtilities.cs" />
    <Compile Include="GeneratorManager.cs" />
    <Compile Include="Generic\GenericProjectOptionsGenerator.cs" />
    <Compile Include="Generic\JsonCompilationDatabase.cs" />
    <Compile Include="Generic\MakeApplication.Template.cs" />
    <Compile Include="Generic\MakeApplication.cs" />
    <Compile Include="Generic\MakeProject.Template.cs" />
    <Compile Include="Generic\MakeProject.cs" />
    <Compile Include="Generic\Makefile.Template.cs" />
    <Compile Include="Generic\Makefile.cs" />
<<<<<<< HEAD
    <Compile Include="Generic\NinjaProject.cs" />
    <Compile Include="Generic\NinjaProject.Template.cs" />
    <Compile Include="IFileGenerator.cs" />
=======
>>>>>>> 4f8acc0f
    <Compile Include="IGenerationContext.cs" />
    <Compile Include="Properties\AssemblyInfo.cs" />
    <Compile Include="VisualStudio\Androidproj.Template.cs" />
    <Compile Include="VisualStudio\Androidproj.cs" />
    <Compile Include="VisualStudio\Csproj.Template.cs" />
    <Compile Include="VisualStudio\Csproj.cs" />
    <Compile Include="VisualStudio\IPlatformVcxproj.cs" />
    <Compile Include="VisualStudio\IVcxprojGenerationContext.cs" />
    <Compile Include="VisualStudio\LaunchSettingsJson.cs" />
    <Compile Include="VisualStudio\PackagesConfig.Template.cs" />
    <Compile Include="VisualStudio\PackagesConfig.cs" />
    <Compile Include="VisualStudio\ProjectJson.Template.cs" />
    <Compile Include="VisualStudio\ProjectJson.cs" />
    <Compile Include="VisualStudio\ProjectOptionsGenerator.cs" />
    <Compile Include="VisualStudio\Pyproj.Template.cs" />
    <Compile Include="VisualStudio\Pyproj.cs" />
    <Compile Include="VisualStudio\Sln.Template.cs" />
    <Compile Include="VisualStudio\Sln.cs" />
    <Compile Include="VisualStudio\UserFile.cs" />
    <Compile Include="VisualStudio\Vcxproj.Template.cs" />
    <Compile Include="VisualStudio\Vcxproj.cs" />
    <Compile Include="VisualStudio\VsProjCommon.Template.cs" />
    <Compile Include="VisualStudio\VsProjCommon.cs" />
    <Compile Include="VisualStudio\VsUtil.cs" />
    <Compile Include="XmlFileGenerator.cs" />
  </ItemGroup>
  <ItemGroup>
    <None Include="Sharpmake.Generators.sharpmake.cs" />
  </ItemGroup>
  <ItemGroup>
    <ProjectReference Include="..\Sharpmake\Sharpmake.csproj">
      <Project>{15f793c7-9e88-64a9-591c-7244fcc6b771}</Project>
      <Name>Sharpmake</Name>
    </ProjectReference>
  </ItemGroup>
  <Import Project="Sdk.targets" Sdk="Microsoft.NET.Sdk" />
</Project><|MERGE_RESOLUTION|>--- conflicted
+++ resolved
@@ -77,12 +77,9 @@
     <Compile Include="Generic\MakeProject.cs" />
     <Compile Include="Generic\Makefile.Template.cs" />
     <Compile Include="Generic\Makefile.cs" />
-<<<<<<< HEAD
     <Compile Include="Generic\NinjaProject.cs" />
     <Compile Include="Generic\NinjaProject.Template.cs" />
     <Compile Include="IFileGenerator.cs" />
-=======
->>>>>>> 4f8acc0f
     <Compile Include="IGenerationContext.cs" />
     <Compile Include="Properties\AssemblyInfo.cs" />
     <Compile Include="VisualStudio\Androidproj.Template.cs" />
