--- conflicted
+++ resolved
@@ -39,11 +39,7 @@
 
     steps:
       - name: Checkout the repo
-<<<<<<< HEAD
-        uses: actions/checkout@v4.2.1
-=======
         uses: actions/checkout@v4.2.2
->>>>>>> f76ee4ef
 
       - name: Download sharpmake ${{ matrix.framework }} ${{ runner.os }}-release binaries
         uses: actions/download-artifact@v4
@@ -62,11 +58,7 @@
           matrix: ${{ steps.set-matrix.outputs.matrix }}
     steps:
       - name: Checkout the repo
-<<<<<<< HEAD
-        uses: actions/checkout@v4.2.1
-=======
         uses: actions/checkout@v4.2.2
->>>>>>> f76ee4ef
 
       - name: Generate samples matrix
         id: set-matrix
@@ -87,11 +79,7 @@
       matrix: ${{fromJSON(needs.generate_samples_matrix.outputs.matrix)}}
     steps:
       - name: Checkout the repo
-<<<<<<< HEAD
-        uses: actions/checkout@v4.2.1
-=======
         uses: actions/checkout@v4.2.2
->>>>>>> f76ee4ef
 
       # Setting a VS_VERSION_SUFFIX variable for use by steps that are using solutions specific to VS2019 or VS2022
       - name: SetVSVersionSuffix-VS2019
