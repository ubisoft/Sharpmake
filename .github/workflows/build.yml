# Sharpmake GitHub Actions build reusable workflow
name: build

on:
  workflow_call:
    inputs:
      os:
        required: true
        type: string
      framework:
        required: true
        type: string
      configuration:
        required: true
        type: string
      run_unit_tests:
        required: false
        type: boolean
        default: true
      run_regression_tests:
        required: false
        type: boolean
        default: true

env:
  DOTNET_CLI_TELEMETRY_OPTOUT: 1
  DOTNET_SKIP_FIRST_TIME_EXPERIENCE: 1
  DOTNET_NOLOGO: true

jobs:
  build:
    runs-on: ${{ inputs.os }}

    steps:
      - name: Checkout the repo
<<<<<<< HEAD
        uses: actions/checkout@v4.2.1
=======
        uses: actions/checkout@v4.2.2
>>>>>>> f76ee4ef
        with:
          fetch-depth: 0

      # Requirement for GitVersion.
      # This step ensure current commit exists on a branch.
      # Its not the case when a workflow is triggered by a pull request coming from a fork.
      # These commits only exists in a ref that isn't associated to any branch.
      - name: Create branch on pull request from fork
        if: github.event_name == 'pull_request' && github.event.pull_request.head.repo.fork
        run: git checkout -b ${{ github.ref_name }}

      - name: Build Sharpmake ${{ inputs.configuration }} ${{ inputs.os }}
        shell: pwsh
        run: |
          dotnet build "Sharpmake.sln" -c "${{ inputs.configuration }}" -bl:Sharpmake_${{ inputs.configuration }}.binlog

      - name: Store MSBuild binary logs
        if: always()
        uses: actions/upload-artifact@v4
        with:
          name: sharpmake-msbuild-logs-${{ inputs.framework }}-${{ runner.os }}-${{ github.sha }}-${{ inputs.configuration }}
          path: Sharpmake_${{ inputs.configuration }}.binlog

      - name: UnitTest ${{ inputs.framework }} - dotnet test
        if: inputs.run_unit_tests && runner.os == 'Windows' # TODO: fix the tests on mac and linux and remove the first part of the if
        run: dotnet test --no-build --no-restore Sharpmake.UnitTests/Sharpmake.UnitTests.csproj --framework ${{ inputs.framework }} --configuration ${{ inputs.configuration }}

      - name: RegressionTest
        if: inputs.run_regression_tests && runner.os == 'Windows'
        run: python regression_test.py --sharpmake_exe "Sharpmake.Application\bin\${{ inputs.configuration }}\${{ inputs.framework }}\Sharpmake.Application.exe"

      - name: Upload sharpmake ${{ inputs.framework }} ${{ runner.os }}-release binaries
        if: inputs.configuration == 'release'
        uses: actions/upload-artifact@v4
        with:
          name: 'Sharpmake-${{ inputs.framework }}-${{ runner.os }}-${{ github.sha }}'
          path: Sharpmake.Application/bin/Release/${{ inputs.framework }}<|MERGE_RESOLUTION|>--- conflicted
+++ resolved
@@ -33,11 +33,7 @@
 
     steps:
       - name: Checkout the repo
-<<<<<<< HEAD
-        uses: actions/checkout@v4.2.1
-=======
         uses: actions/checkout@v4.2.2
->>>>>>> f76ee4ef
         with:
           fetch-depth: 0
 
