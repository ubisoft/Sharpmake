--- conflicted
+++ resolved
@@ -195,26 +195,25 @@
                 Disabled
             }
 
-<<<<<<< HEAD
-            public enum PublishSingleFile
-            {
-                Enabled,
-                [Default]
-                Disabled
-            }
-            
-            public enum PublishTrimmed
-            {
-                Enabled,
-                [Default]
-                Disabled
-=======
             public enum Nullable
             {
                 [Default] 
                 Disabled,
                 Enabled
->>>>>>> a0f691fa
+            }
+
+            public enum PublishSingleFile
+            {
+                Enabled,
+                [Default]
+                Disabled
+            }
+            
+            public enum PublishTrimmed
+            {
+                Enabled,
+                [Default]
+                Disabled
             }
 
             public class UpdateInterval : IntOption
