--- conflicted
+++ resolved
@@ -44,15 +44,9 @@
 //
 // You can specify all the values or you can default the Build and Revision Numbers 
 // by using the '*' as shown below:
-<<<<<<< HEAD
-[assembly: AssemblyVersion("0.16.1.0")]
-#pragma warning disable CS7035
-[assembly: AssemblyFileVersion("0.16.1.0 (LocalBuild)")]
-=======
 [assembly: AssemblyVersion("0.17.0.0")]
 #pragma warning disable CS7035
 [assembly: AssemblyFileVersion("0.17.0.0 (LocalBuild)")]
->>>>>>> 339b3fd8
 #pragma warning restore
 
 [assembly: InternalsVisibleTo("Sharpmake.Application")]
