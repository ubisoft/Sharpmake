--- conflicted
+++ resolved
@@ -44,15 +44,9 @@
 //
 // You can specify all the values or you can default the Build and Revision Numbers 
 // by using the '*' as shown below:
-<<<<<<< HEAD
-[assembly: AssemblyVersion("0.13.2.*")]
-#pragma warning disable CS7035
-[assembly: AssemblyFileVersion("0.13.2.* (LocalBuild)")]
-=======
 [assembly: AssemblyVersion("0.13.3.0")]
 #pragma warning disable CS7035
 [assembly: AssemblyFileVersion("0.13.3.0 (LocalBuild)")]
->>>>>>> b563c708
 #pragma warning restore
 
 [assembly: InternalsVisibleTo("Sharpmake.Application")]
