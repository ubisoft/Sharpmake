// Copyright (c) 2017-2021 Ubisoft Entertainment
//
// Licensed under the Apache License, Version 2.0 (the "License");
// you may not use this file except in compliance with the License.
// You may obtain a copy of the License at
//
//     http://www.apache.org/licenses/LICENSE-2.0
//
// Unless required by applicable law or agreed to in writing, software
// distributed under the License is distributed on an "AS IS" BASIS,
// WITHOUT WARRANTIES OR CONDITIONS OF ANY KIND, either express or implied.
// See the License for the specific language governing permissions and
// limitations under the License.
using System;
using System.Collections;
using System.Collections.Generic;
using System.Diagnostics;
using System.IO;
using System.Linq;
using System.Runtime.CompilerServices;

namespace Sharpmake
{
    /// <summary>
    /// Options to specify the properties of the dependencies between projects. This is used with
    /// <see cref="Project.Configuration.AddPublicDependency"/> and
    /// <see cref="Project.Configuration.AddPrivateDependency"/>.
    /// </summary>
    [Flags]
    public enum DependencySetting
    {
        /// <summary>
        /// The dependent project must be built after the dependency.
        ///  Otherwise the two files have no dependencies.
        /// </summary>
        OnlyBuildOrder = 0,

        /// <summary>
        /// The dependent project inherits the library files of the dependency.
        /// Valid only when the project is a C or a C++ project.
        /// </summary>
        LibraryFiles = 1 << 1,

        /// <summary>
        /// The dependent project inherits the library paths of the dependency.
        /// Valid only when the project is a C or a C++ project.
        /// </summary>
        LibraryPaths = 1 << 2,

        /// <summary>
        /// The dependent project inherits the include paths of the dependency.
        /// Valid only when the project is a C or a C++ project.
        /// </summary>
        IncludePaths = 1 << 3,

        /// <summary>
        /// The dependent project inherits the defined symbols of the dependency.
        /// Valid only when the project is a C or a C++ project.
        /// </summary>
        Defines = 1 << 4,

        /// <summary>
        /// The dependent project inherits the `using` paths of the dependency.
        /// Valid only if the project is a C# project and uses Microsoft C++/CX extensions .
        /// </summary>
        AdditionalUsingDirectories = 1 << 5,
        ForceUsingAssembly = 1 << 6,
        InheritBuildSteps = 1 << 7,

        /// <summary>
        /// Specifies that the dependent project inherits the dependency's library files, library
        /// paths, include paths and defined symbols.
        /// </summary>
        Default = LibraryFiles |
                  LibraryPaths |
                  IncludePaths |
                  Defines | 
                  InheritBuildSteps,

        /// <summary>
        /// Specifies that the dependent project inherits the dependency's include paths and
        /// defined symbols, but not it's library files or library paths. Use this for header-only
        /// C++ libraries.
        /// </summary>
        DefaultWithoutLinking = IncludePaths |
                                Defines,

        DefaultForceUsing = ForceUsingAssembly
                              | IncludePaths
                              | Defines,

        DefaultWithoutBuildSteps = LibraryFiles 
                            | LibraryPaths 
                            | IncludePaths 
                            | Defines,

    }

    /// <summary>
    /// Visibility types for inter-project dependency relationships. This setting is
    /// usually only meaningful in cases where a library depends on another library because
    /// one of its executables has an end-point in the other's dependency graph.
    /// </summary>
    public enum DependencyType
    {
        /// <summary>
        /// Specifies that the dependency relationship is private. The dependent project will not
        /// expose the dependency's exported properties, such as it's include paths.
        /// </summary>
        /// <remarks>
        /// A library that has a private dependency relationship with another library will use that
        /// library internally when compiled but will not expose the private dependency's
        /// exported properties (library paths, include paths, etc.) when other projects link to
        /// it. For example, if library B has a private dependency on C and A wants to link to B,
        /// A will not inherit any of C's include paths, library paths, etc.
        /// </remarks>
        Private,

        /// <summary>
        /// Specifies that the dependency relationship is public. The dependent project will expose
        /// the dependency's exported properties as it's own.
        /// </summary>
        /// <remarks>
        /// A library that has a public dependency relationship with another library will expose
        /// that dependency's include paths, library paths, etc. to any project that has a public
        /// dependency on it. For example, if library B has a public dependency on C and A wants to
        /// link to B, A will inherit all of C's include paths, library paths, etc.
        /// </remarks>
        Public
    }

    public partial class Project
    {
        /// <summary>
        /// Holds the properties of an individual project's configuration. This holds all the
        /// properties and settings needed to generate the configuration.
        /// </summary>
        /// <remarks>
        /// This class is at the core of Sharpmake's generation engine. Methods marked with
        /// <see cref="Generate"/> are passed an instance of this class and set its properties
        /// accordingly in order to generate the configuration. Please refer to the (Sharpmake
        /// documentation and tutorials)[https://github.com/ubisoftinc/Sharpmake/wiki] for a
        /// full explanation.
        /// <para>
        /// Unless specified otherwise, all string properties can contain tokens that are resolved
        /// after the configuration phase, during the generation. Those tokens are inserted
        /// using square brackets. For example, you can write the following to refer to the
        /// project's */src/code.cpp* file in it's root.
        /// <c>
        ///     conf.Property = "[project.SourceRootPath]/src/code.cpp";
        /// </c>
        /// This is very useful for paths because they often need to combine path elements, and
        /// this is much less verbose than <c>Path.Combine</c>. This is also useful because Sharpmake
        /// currently doesn't support string interpolation (it uses Roslyn to compile the scripts).
        /// Note, however, these tokens don't understand the scope in which they're used and
        /// only support the following source objects:
        ///     * `project`
        ///     * `solution`
        ///     * `conf`
        /// </para>
        /// <note>
        /// There is one important caveat for C++ projects in relation to exceptions. Because
        /// Sharpmake was originally designed as an internal tool to build engines for interactive
        /// games at Ubisoft, **C++ exceptions are disabled by default**. If your project uses
        /// exceptions, they currently must be manually re-enabled by adding the correct exception
        /// setting. For Visual Studio projects, add the correct value of
        /// <see cref="Options.Vc.Compiler.Exceptions"/> to the
        /// <see cref="Sharpmake.Configuration.Options"/> property, as in the example below.
        /// <code language=cs>
        ///     conf.Options.Add(Sharpmake.Options.Vc.Compiler.Exceptions.Enable);
        /// </code>
        /// </note>
        /// <note>
        /// In addition, you can selectively enable and disable exceptions on source files on a
        /// file-by-file basis using <see cref="SourceFilesExceptionsEnabled"/>,
        /// <see cref="SourceFilesExceptionsEnabledWithExternC"/> or
        /// <see cref="SourceFilesExceptionsEnabledWithSEH"/>.
        /// </note>
        /// <note>
        /// Finally, source files compiled in a context that requires C++ exceptions
        /// (such as source files compiled with the WinRT extensions)
        /// are implicitly added to <see cref="SourceFilesExceptionsEnabled"/>.
        /// </note>
        /// </remarks>
        [Resolver.Resolvable]
        public class Configuration : Sharpmake.Configuration
        {
            /// <summary>
            /// Interface for classes that implement platform-specific tasks for generating
            /// configurations. An implementation of this interface is required when generating
            /// for a platform.
            /// </summary>
            /// <remarks>
            /// Implementations can assume that they will only be called by Sharpmake, and that the
            /// arguments are sane (ex: <see cref="SetupStaticLibraryPaths"/> is passed valid (non-null)
            /// configurations).
            /// </remarks>
            public interface IConfigurationTasks
            {
                /// <summary>
                /// Sets up the library paths when adding a dependency on a dynamic library.
                /// </summary>
                /// <param name="configuration">The <see cref="Configuration"/> instance on which
                ///        to set the paths.</param>
                /// <param name="dependencySetting">The <see cref="DependencySetting"/> bitflags
                ///        that specify the properties of the dependency relationship.</param>
                /// <param name="dependency">The <see cref="Configuration"/> instance of the dependency.</param>
                void SetupDynamicLibraryPaths(Configuration configuration, DependencySetting dependencySetting, Configuration dependency);

                /// <summary>
                /// Sets up the library paths when adding a dependency on a static library.
                /// </summary>
                /// <param name="configuration">The <see cref="Configuration"/> instance on which to
                ///        set the paths.</param>
                /// <param name="dependencySetting">The <see cref="DependencySetting"/> bitflags
                ///        that specify the properties of the dependency relationship.</param>
                /// <param name="dependency">The <see cref="Configuration"/> instance of the dependency.</param>
                void SetupStaticLibraryPaths(Configuration configuration, DependencySetting dependencySetting, Configuration dependency);

                // The below method was replaced by GetDefaultOutputFullExtension
                // string GetDefaultOutputExtension(OutputType outputType);

                /// <summary>
                /// Gets the default file extension for a given output type.
                /// </summary>
                /// <param name="outputType">The <see cref="OutputType"/> whose default file extension we are seeking.</param>
                /// <returns>A string, containing the file extension (could be empty on some platforms, like exe on linux).</returns>
                string GetDefaultOutputFullExtension(OutputType outputType);

                /// <summary>
                /// Gets the default file prefix for a given output type.
                /// </summary>
                /// <param name="outputType">The <see cref="OutputType"/> whose default file prefix we are seeking.</param>
                /// <returns>A string, containing the file prefix (for instance lib on linux).</returns>
                string GetOutputFileNamePrefix(Project.Configuration.OutputType outputType);

                /// <summary>
                /// Gets the library paths native to the specified configuration's platform.
                /// </summary>
                /// <param name="configuration">The <see cref="Configuration"/> to get the paths for.</param>
                /// <returns>A list of library paths for the specified configuration and platform.</returns>
                IEnumerable<string> GetPlatformLibraryPaths(Configuration configuration);
            }

            private static int s_count = 0;

            /// <summary>
            /// Gets the number of generated <see cref="Configuration"/> instances.
            /// </summary>
            public static int Count => s_count;

            private const string RemoveLineTag = "REMOVE_LINE_TAG";

            private enum LinkState
            {
                NotLinked,
                Linking,
                Linked
            }
            private LinkState _linkState = LinkState.NotLinked;

            public Configuration()
            {
                PrecompSourceExcludeExtension.Add(".asm");
            }

            /// <summary>
            /// Maps the .NET <see cref="OutputType"/> into its native counterpart.
            /// </summary>
            /// <param name="type">Specifies the <see cref="OutputType"/> to map.</param>
            /// <returns> Returns the mapped <see cref="OutputType"/> value.</returns>
            /// <remarks>
            /// This method maps values of <see cref="OutputType"/> in the following way:
            ///     * <see cref="OutputType.DotNetConsoleApp"/> and <see cref="OutputType.DotNetWindowsApp"/> are mapped to <see cref="OutputType.Exe"/>.
            ///     * <see cref="OutputType.DotNetClassLibrary"/> is mapped to <see cref="OutputType.Dll"/>.
            ///     * Other values are mapped to themselves.
            /// </remarks>
            public static OutputType SimpleOutputType(OutputType type)
            {
                switch (type)
                {
                    case OutputType.DotNetConsoleApp:
                    case OutputType.DotNetWindowsApp:
                        return OutputType.Exe;
                    case OutputType.DotNetClassLibrary:
                        return OutputType.Dll;
                    default:
                        return type;
                }
            }

            /// <summary>
            /// Output types for the <see cref="Configuration"/>.
            /// </summary>
            public enum OutputType
            {
                /// <summary>
                /// Output is an executable/>.
                /// </summary>
                Exe,

                /// <summary>
                /// Output is a static library/>.
                /// </summary>
                Lib,

                /// <summary>
                /// Output is a DLL(Dynamic Link library)/>.
                /// </summary>
                Dll,

                /// <summary>
                /// The project does not produce any code. It is either a header-only library, or a
                /// utility project that is used as part of the build system but does not produce
                /// any code.
                /// </summary>
                Utility,

                /// <summary>
                /// The output is an executable .NET program that opens a console window on
                /// startup. The extension is always <c>.exe</c>.
                /// </summary>
                DotNetConsoleApp,

                /// <summary>
                /// The output is a .NET class library that can be added as a reference. The
                /// extension is always <c>.dll</c>.
                /// </summary>
                DotNetClassLibrary,

                /// <summary>
                /// The output is an executable .NET program that does not display a console window
                /// on startup. The extension is always <c>.exe</c>.
                /// </summary>
                DotNetWindowsApp,

                /// <summary>
                /// The output is an iOS app.
                /// </summary>
                IosApp,

                /// <summary>
                /// The output is an iOS test bundle.
                /// </summary>
                IosTestBundle,

                /// <summary>
                /// Specifies no output. Do not use this.
                /// </summary>
                None,
            }

            /// <summary>
            /// Methods to list source files.
            /// </summary>
            /// <remarks>
            /// This is only used for FASTBuild generation.
            /// </remarks>
            public enum InputFileStrategy
            {
                /// <summary>
                /// Explicitly refer to files in FASTBuild configuration files using file lists.
                /// </summary>
                Include = 0x01,

                /// <summary>
                /// Implicitly refer to files in FASTBuild configuration files using paths and
                /// exclusion file lists.
                /// </summary>
                Exclude = 0x02
            }

            /// <summary>
            /// FASTBuild deoptimization strategies for writable files.
            /// </summary>
            public enum DeoptimizationWritableFiles
            {
                /// <summary>
                /// No deoptimization. This is the default.
                /// </summary>
                NoDeoptimization = 0x01, // default

                /// <summary>
                /// Deoptimize all files with a writable flag on the file system.
                /// </summary>
                /// <remarks>
                /// This is useful when using Perforce, since files that have not been modified are
                /// typically read-only. That is, this option enables automatic deoptimization of modified files.
                /// </remarks>
                DeoptimizeWritableFiles = 0x02,

                /// <summary>
                /// When the <c>FASTBUILD_DEOPTIMIZE_OBJECT</c> token is specified,
                /// deoptimize files with writable status.
                /// </summary>
                /// <remarks>
                /// This is useful when using Perforce, since files that have not been modified are
                /// typically read-only. That is, this enables automatic deoptimization of modified files.
                /// </remarks>
                DeoptimizeWritableFilesWithToken = 0x04

                //
                // Probably want to support deoptimiztion for other SSCs, ie: files that are changed or staged on Git.
                //
            }

            /// <summary>
            /// When the output is an executable program, this lists the levels of privileges that
            /// it can require upon execution, using Windows' User Account Control (UAC.)
            /// </summary>
            public enum UACExecutionLevel
            {
                /// <summary>
                /// UAC Execution Level: as invoker.
                /// </summary>
                /// <remarks>
                /// Use the same privileges as the process that created the program.
                /// </remarks>
                asInvoker,

                /// <summary>
                /// UAC Execution Level: highest available.
                /// </summary>
                /// <remarks>
                /// Use the highest privileges available to the current user.
                /// </remarks>
                highestAvailable,

                /// <summary>
                /// UAC Execution Level: require administrator.
                /// </summary>
                /// <remarks>
                /// Always run with administrator privileges. This will usually open a UAC dialog
                /// box for the user.
                /// </remarks>
                requireAdministrator
            }

            public Strings PathExcludeBuild = new Strings();

            private OutputType _output = OutputType.Exe; // None is default if Export

            /// <summary>
            /// Gets or sets the output type of the current configuration, exe, lib or dll.
            /// </summary>
            public OutputType Output
            {
                get { return _output; }
                set
                {
                    if (!Project.IsValidConfigurationOutputType(value))
                        throw new Error("The specified configuration output type \"{0}\" is not valid for the project \"{1}\".", value, Project.GetType().ToNiceTypeName());
                    _output = value;
                }
            }

            /// <summary>
            /// Gets or sets the project's output extension (ie: .dll, .self, .exe, .dlu).
            /// </summary>
            [Obsolete("Use " + nameof(TargetFileFullExtension) + " instead", error: true)]
            public string OutputExtension = null;

            /// <summary>
            /// Gets or sets whether to copy output files to the output directory.
            /// </summary>
            /// <remarks>
            /// This setting is provided for libraries, because they are usually intermediate
            /// artifacts during the compilation process and do not need to be in the final output
            /// directory unless it's necessary.
            /// <para>
            /// The default is <c>false</c>. Setting this to <c>true</c> will force the generators
            /// to copy the library artifacts.
            /// </para>
            /// <para>
            /// If <see cref="Output"/> is set to a value that corresponds to an executable program
            /// (ie: <see cref="OutputType.Exe"/>), the generators disregard this property and
            /// always copy the results.
            /// </para>
            /// </remarks>
            public bool ExecuteTargetCopy = false;

            /// <summary>
            /// Gets or sets whether the configuration output dll file will be copied in the target path of the projects depending on it.
            /// </summary>
            /// <remarks>
            /// This setting only apply with <see cref="OutputType.Dll"/>
            /// This setting is usefull for dlls that are dynamically loaded:
            /// The dll do not need to be put along the executable.
            /// <para>
            /// The default is <c>true</c>. Setting this to <c>false</c> will prevent the generators
            /// to copy the library artifact in the exe directory.
            /// </para>
            /// </remarks>
            public bool AllowOutputDllCopy = true;

            /// <summary>
            /// Gets or sets whether dependent projects will copy their dll debugging database to the
            /// target path of their dependency projects. The default value is <c>true</c>.
            /// </summary>
            public bool CopyLinkerPdbToDependentTargets = true;

            /// <summary>
            /// Gets or sets whether dependent projects will copy their debugging database to the
            /// target path of their dependency projects. The default value is <c>false</c>.
            /// </summary>
            public bool CopyCompilerPdbToDependentTargets = false;

            // Xcopy parameters
            // /d           Copy file only if the source time is newer than the destination time.
            // /F           Displays full source and destination file names while copying.
            // /R           Overwrites read-only files.
            // /H           Copies hidden and system files.
            // /V           Verifies the size of each new file.
            // /Y           Suppresses prompting to confirm whether you want to overwrite an existing destination file or not.
            /// <summary>
            /// Command to execute <see cref="TargetCopyFiles"/>.
            /// </summary>
            /// <param name="relativeSourcePath">The relative path to the files.</param>
            /// <param name="relativeTargetPath">The relative path to the target directory.</param>
            /// <param name="workingPath">The path to the working directory.</param>
            /// <returns>The mapped <see cref="OutputType"/> value as a string.</returns>
            public delegate string TargetCopyCommandCreator(string relativeSourcePath, string relativeTargetPath, string workingPath);

            public TargetCopyCommandCreator CreateTargetCopyCommand =
                (source, target, workingPath) => string.Format(@"xcopy /d /F /R /H /V /Y ""{0}"" ""{1}"" >nul", source, target);

            /// <summary>
            /// Setting this boolean to true forces Sharpmake to fill in the AD fields in the current static
            /// library project.
            /// </summary>
            /// <remarks>
            /// Since Sharpmake handles all dependencies, using an <c>AdditionalDependencies</c> field in
            /// your project is typically useless for static libraries. However, when dependents aren't
            /// generated by Sharpmake, (that is, when a .sln contains Sharpmake generated projects as static
            /// libraries as well as manually maintained dependent projects) this feature can be useful.
            /// <para>
            /// The default is <c>false</c>. Set this boolean to <c>true</c> to make Sharpmake fill in the fields
            /// for the current static library project.
            /// </para>
            /// </remarks>
            public bool ExportAdditionalLibrariesEvenForStaticLib = false;

            /// <summary>
            /// Gets or sets the name of the project, as viewed by the configuration.
            /// </summary>
            /// <remarks>
            /// Under normal circumstances, you should not need to edit this property. The name of
            /// the project is set in <see cref="Name"/> and this is the default value.
            /// </remarks>
            public string ProjectName = "[project.Name]";

            /// <summary>
            /// Gets or sets the file name for the generated project, without any file extension.
            /// (ex: `"MyProject"`)
            /// </summary>
            public string ProjectFileName = "[project.Name]";

            /// <summary>
            /// Gets or sets the directory in which the project will be generated.
            /// </summary>
            /// <remarks>
            /// By default, this is set to the same directory that this Sharpmake script is running in.
            /// </remarks>
            public string ProjectPath = "[project.SharpmakeCsPath]";

            /// <summary>
            /// Gets or sets the name of the generated .NET assembly.
            /// </summary>
            /// <remarks>
            /// Ignored in projects that are not built on the .NET framework.
            /// </remarks>
            public string AssemblyName = "[project.AssemblyName]";

            /// <summary>
            /// Gets the full path of the project file, including the directory and the
            /// file name. This doesn't include the file extension which depends on
            /// the generator.
            /// </summary>
            public string ProjectFullFileName { get { return Path.Combine(ProjectPath, ProjectFileName); } }

            /// <summary>
            /// Gets or sets the solution folder that will hold the Visual Studio solution for this project.
            /// </summary>
            /// <remarks>
            /// Ignored unless building a Visual Studio project.
            /// <para>
            /// To place the project in a sub-directory, use a `/` as a directory separator.
            /// </para>
            /// </remarks>
            public string SolutionFolder = "";

            /// <summary>
            /// Set the solution folder associated with a solution name
            /// </summary>
            /// <remarks>
            /// Ignored unless generating for Visual Studio
            /// This property allows to get the same project being in different folder dependeng on the solution name. Ex. In Engine.sln the project Physic is at root, while in Tools.sln it is in a Engine/ directory
            /// Use the property SolutionFolder if not found inside the dictionary.
            /// <para>
            /// To place the project in a sub-directory, use a `/` as a directory separator.
            /// </para>
            /// </remarks>
            public void AddSolutionFolder(string solutionName, string solutionFolder)
            {
                _solutionFolders[solutionName] = solutionFolder;
            }

            /// <summary>
            /// Gets the solution folder associated with a solution name.
            /// </summary>
            public string GetSolutionFolder(string solutionName)
            {
                string specificSolutionFolder = null;
                if (_solutionFolders.TryGetValue(solutionName, out specificSolutionFolder) == false)
                    return SolutionFolder;
                return specificSolutionFolder;
            }

            private Dictionary<string, string> _solutionFolders = new Dictionary<string, string>();

            /// <summary>
            /// Gets or sets the suffix to use in <see cref="LinkerPdbSuffix"/>.
            /// If unset, the pdb file names will be the target name with a suffix and the .pdb extension.
            /// </summary>
            /// <remarks>
            /// Always put a separate pdb for the compiler in the intermediate path to avoid
            /// conflicts with the one from the linker.
            /// This helps the following things:
            /// 1. Makes the linker go faster
            /// 2. Avoid pdbs for dlls and .exe(s) growing and growing at each link
            /// 3. Makes incremental linking work better.
            /// </remarks>
            public string LinkerPdbSuffix = string.Empty;

            /// <summary>
            /// Gets or sets the directory and file name of the Visual Studio *linker* PDB file,
            /// including the file extension.
            /// </summary>
            /// <remarks>
            /// Used only when generating a Visual Studio project.
            /// <para>
            /// The default value is:
            /// <c>[conf.TargetPath]/[conf.TargetFileFullName][conf.LinkerPdbSuffix].pdb</c>.
            /// </para>
            /// <para>
            /// Always put a separate PDB for the compiler in the intermediate path to avoid
            /// conflicts with the one from the linker.
            /// </para>
            /// </remarks>
            public string LinkerPdbFilePath = "[conf.TargetPath]" + Path.DirectorySeparatorChar + "[conf.TargetFileFullName][conf.LinkerPdbSuffix].pdb";

            /// <summary>
            /// Gets or sets the suffix to use in <see cref="CompilerPdbFilePath"/>.
            /// </summary>
            /// <remarks>
            /// Provided only as a convenience as it is only used in the default
            /// value of <see cref="CompilerPdbFilePath"/> to assign a suffix to the PDB. If you
            /// change <see cref="CompilerPdbFilePath"/> so that it doesn't use this property,
            /// then it isn't used.
            /// </remarks>
            public string CompilerPdbSuffix = "_compiler";

            /// <summary>
            /// Gets or sets the directory and file name of the Visual Studio <i>compiler</i> PDB file,
            /// including the file extension.
            /// </summary>
            /// <remarks>
            /// Used only when generating a Visual Studio project.
            /// <para>
            /// The default value is
            /// <c>[conf.IntermediatePath]/[conf.TargetFileFullName][conf.CompilerPdbSuffix].pdb</c>.
            /// </para>
            /// <para>
            /// The default file name in <see cref="CompilerPdbFilePath"/> in Sharpmake does not
            /// match its default file name in Visual Studio for compiler PDB, which is <c>VCx0.pdb</c>.
            /// See <externalLink>
            /// <linkText> /Fd (Program Database File Name)</linkText>
            /// <linkUri>https://msdn.microsoft.com/en-us/library/9wst99a9.aspx</linkUri>
            /// </externalLink>.
            /// If you mean to use Visual Studio's default value, you must set this property to <c>null</c>.
            /// </para>
            /// <para>
            /// Always put a separate PDB for the compiler in the intermediate path to avoid
            /// conflicts with the one from the linker.
            /// </para>
            /// </remarks>
            public string CompilerPdbFilePath = "[conf.IntermediatePath]" + Path.DirectorySeparatorChar + "[conf.TargetFileFullName][conf.CompilerPdbSuffix].pdb";

            /// <summary>
            /// Gets or sets whether <see cref="CompilerPdbFilePath"/> and
            /// <see cref="LinkerPdbFilePath"/> are relative.
            /// </summary>
            public bool UseRelativePdbPath = true;

            /// <summary>
            /// Gets or sets the suffix of the manifests when building a project that uses
            /// Microsoft's C++/CX with the build option *Embed Manifest*.
            /// </summary>
            public string ManifestFileSuffix = ".intermediate.manifest";

            /// <summary>
            /// Prefix for compiled embedded resource files
            /// </summary>
            public string EmbeddedResourceOutputPrefix = string.Empty;

            /// <summary>
            /// Gets or sets the directory where the compiler will place the intermediate files.
            /// </summary>
            /// <remarks>
            /// This corresponds to the <i>Intermediate</i> directory in the Visual Studio project
            /// configuration.
            /// <para>
            /// The default value is <c>[conf.ProjectPath]/obj/[target.Platform]</c>.
            /// </para>
            /// </remarks>
            public string IntermediatePath = "[conf.ProjectPath]" + Path.DirectorySeparatorChar + "obj" + Path.DirectorySeparatorChar + "[target.Platform]" + Path.DirectorySeparatorChar + "[target.Name]";

            /// <summary>
            /// Base Intermediate devEnv directory. Only used in csproj
            /// </summary>
            public string BaseIntermediateOutputPath = string.Empty;

            /// <summary>
            /// Gets the list of defined symbols to use when compiling the project.
            /// </summary>
            /// <remarks>
            /// Generators are allowed to add new symbols to this list when needed. For example,
            /// you don't need to explicitly add <c>_WIN32</c> to the list when building for Windows.
            /// <para>
            /// These symbols are defined during the compilation, not when the project is used as a library.
            /// The symbols that need to be defined when this project is being consumed as a
            /// library, must be added to <seealso cref="ExportDefines"/> instead.
            /// </para>
            /// </remarks>
            public Strings Defines = new Strings();

            /// <summary>
            /// Gets the list of symbols that are exported when the project is being used as a
            /// library.
            /// </summary>
            /// <remarks>
            /// Not used if the project is not a library.
            /// <para>
            /// The symbols defined in this list are not defined when building the library. You
            /// must define them in <seealso cref="Defines"/>.
            /// </para>
            /// </remarks>
            public Strings ExportDefines = new Strings();

            /// <summary>
            /// Excludes the specified files from the build. Removes the files in this list from
            /// project.SourceFiles and matches project.SourceFilesRegex.
            /// </summary>
            public Strings SourceFilesBuildExclude = new Strings();

            /// <summary>
            /// Gets a list of regular expressions that are used to filter matching source files
            /// out of the build.
            /// </summary>
            public Strings SourceFilesBuildExcludeRegex = new Strings();

            /// <summary>
            /// Gets a list of regular expressions that are used to filter matching source files
            /// into the build.
            /// </summary>
            public Strings SourceFilesFiltersRegex = new Strings();

            /// <summary>
            /// Source files that match this regex will be compiled as C Files.
            /// </summary>
            public Strings SourceFilesCompileAsCRegex = new Strings();

            /// <summary>
            /// Source files that match this regex will be compiled as CPP Files.
            /// </summary>
            public Strings SourceFilesCompileAsCPPRegex = new Strings();

            /// <summary>
            /// Source files that match this regex will be compiled as CLR Files.
            /// </summary>
            public Strings SourceFilesCompileAsCLRRegex = new Strings();

            /// <summary>
            /// Source files that match this regex will be excluded from the CLR Files list.
            /// Used on C++ projects rather than C++/CLI projects.
            /// </summary>
            public Strings SourceFilesCompileAsCLRExcludeRegex = new Strings();

            /// <summary>
            /// Source files that match this regex will be explicitly not compiled as CLR files.
            /// Used on C++/CLI projects to force certain files to be compiled without the <c>/clr</c> switch.
            /// </summary>
            public Strings SourceFilesCompileAsNonCLRRegex = new Strings();

            /// <summary>
            /// Gets a list of include paths for compiling C and C++ projects.
            /// </summary>
            /// <remarks>
            /// If the project is a library, the include paths are imported in dependent
            /// projects. Use <see cref="IncludePrivatePaths"/> if you need to use include paths
            /// that are only used to compile the library.
            /// </remarks>
            public OrderableStrings IncludePaths = new OrderableStrings();

            public OrderableStrings DependenciesIncludePaths = new OrderableStrings();

            /// <summary>
            /// Gets a list of include paths for compiling C and C++ libraries that are not
            /// shared with dependent projects.
            /// </summary>
            public OrderableStrings IncludePrivatePaths = new OrderableStrings();

            /// <summary>
            /// Gets a list of system include paths for compiling C and C++ projects. When possible, these paths are searched first when #include <> is used.
            /// </summary>
            public OrderableStrings IncludeSystemPaths = new OrderableStrings();

            public OrderableStrings DependenciesIncludeSystemPaths { get; private set; } = new OrderableStrings();

            #region Resource Includes
            /// <summary>
            /// Include paths for resource compilation.
            /// These paths will propagate via the IncludePaths DependencySetting, use ResourceIncludePrivatePaths if you want to avoid this
            /// </summary>
            public OrderableStrings ResourceIncludePaths = new OrderableStrings();

            /// <summary>
            /// Include paths for resource compilation.
            /// These paths are received from dependencies via the IncludePaths DependencySetting.
            /// </summary>
            public IEnumerable<string> DependenciesResourceIncludePaths => _dependenciesResourceIncludePaths;
            protected OrderableStrings _dependenciesResourceIncludePaths = new OrderableStrings();

            /// <summary>
            /// Include paths for resource compilation.
            /// These paths will never propagate.
            /// </summary>
            public OrderableStrings ResourceIncludePrivatePaths = new OrderableStrings();
            #endregion

            /// <summary>
            /// Gets a list of compiler options to send when calling the compiler.
            /// </summary>
            /// <remarks>
            /// Generators are allowed to transform the textual representation of the options added
            /// here so that they work with the shell of the operating system or with the makefile
            /// format.
            /// <list type="bullet">
            /// <item>The values in this list are simply concatenated, separated with spaces, sanitized
            /// for the shell, and then appended directly to the command that calls the compiler.
            /// </item>
            /// <item>
            /// They are not translated from one compiler to the other. When you
            /// use this property, you need to know which C++ compiler you're using.
            /// </item>
            /// </list>
            /// <para>
            /// This property is for the compiler. Its counterpart for the linker is
            /// <see cref="AdditionalLinkerOptions"/>.
            /// </para>
            /// </remarks>
            public OrderableStrings AdditionalCompilerOptions = new OrderableStrings();

            /// <summary>
            /// Compiler-specific options to pass when invoking the compiler to create PCHs.
            /// </summary>
            /// <remarks>
            /// Currently only respected by the BFF generator.
            /// </remarks>
            public OrderableStrings AdditionalCompilerOptionsOnPCHCreate = new OrderableStrings();

            /// <summary>
            /// Compiler-specific options to pass when invoking the compiler telling it to use PCHs.
            /// </summary>
            /// <remarks>
            /// Currently only respected by the BFF generator.
            /// </remarks>
            public OrderableStrings AdditionalCompilerOptionsOnPCHUse = new OrderableStrings();

            /// <summary>
            /// Gets a list of file extensions that are added to a Visual Studio project with the
            /// <b>None</b> build action.
            /// </summary>
            /// <remarks>
            /// Used only by the Visual Studio generators.
            /// </remarks>
            public Strings AdditionalNone = new Strings();

            /// <summary>
            /// Adds commands for VS debugger
            /// </summary>
            /// <remarks>
            /// Used only by the Visual Studio generators.
            /// </remarks>
            public string AdditionalDebuggerCommands = RemoveLineTag;

            /// <summary>
            /// Gets or sets the name of the source file for the precompiled header in C and C++
            /// projects, ie: <c>stdafx.cpp</c>. This property must be <c>null</c> for projects that don't
            /// have a precompiled header.
            /// </summary>
            /// <remarks>
            /// Both <see cref="PrecompHeader"/> and <see cref="PrecompSource"/> must be <c>null</c> if
            /// the project doesn't have precompiled headers.
            /// <para>
            /// Sharpmake assumes that a relative path here is relative to <see cref="Project.SourceRootPath"/>.
            /// If that isn't correct, you must use an absolute path.
            /// </para>
            /// </remarks>
            public string PrecompSource = null;

            /// <summary>
            /// Gets or sets the name of the precompiled header in C and C++ projects,
            /// ie: <c>stdafx.h</c>. This property must be <c>null</c> for projects that do not have a
            /// precompiled header.
            /// </summary>
            /// <remarks>
            /// Both <see cref="PrecompHeader"/> and <see cref="PrecompSource"/> must be <c>null</c> if
            /// the project doesn't have precompiled headers.
            /// <para>
            /// Sharpmake assumes that any relative path entered here is relative to
            /// <see cref="Project.SourceRootPath"/>. If that isn't correct, you must use an absolute path.
            /// </para>
            /// <note>
            /// The source files must manually include this header or you will have
            /// compiler errors. Sharpmake merely tells the compiler to expect a precompiled
            /// header. The compiler doesn't implicitly include the header.
            /// </note>
            /// </remarks>
            public string PrecompHeader = null;

            /// <summary>
            /// Gets or sets the output directory for the precompiled header's binary file in C and C++
            /// projects.
            /// </summary>
            /// <remarks>
            /// If this property is set to <c>null</c>, Sharpmake will simply write the binary file to
            /// <see cref="IntermediatePath"/>, the same as the object file.
            /// <para>
            /// If defined, precompiled headers are written to this directory instead of the intermediate directory.
            /// </para>
            /// </remarks>
            public string PrecompHeaderOutputFolder = null;

            /// <summary>
            /// Gets a list of files that don't use the precompiled headers.
            /// </summary>
            public Strings PrecompSourceExclude = new Strings();

            /// <summary>
            /// Gets a list of file extensions that don't use the precompiled headers.
            /// </summary>
            public Strings PrecompSourceExcludeExtension = new Strings();

            /// <summary>
            /// Gets the list of directories that contain source files that don't use the
            /// precompiled headers.
            /// </summary>
            public Strings PrecompSourceExcludeFolders = new Strings();

            /// <summary>
            /// List of headers passed to the preprocessor to be parsed.
            /// </summary>
            public Strings ForcedIncludes = new Strings();

            public List<ForcedIncludesFilter> ForcedIncludesFilters = new List<ForcedIncludesFilter>();

            /// <summary>
            /// List of files that are built to consume WinRT Extensions.
            /// </summary>
            public Strings ConsumeWinRTExtensions = new Strings();

            /// <summary>
            /// Regex-based list of files that are built to consume WinRT Extensions.
            /// </summary>
            public Strings SourceFilesCompileAsWinRTRegex = new Strings();

            /// <summary>
            /// List of files that are excluded from being built to consume WinRT Extensions.
            /// </summary>
            public Strings ExcludeWinRTExtensions = new Strings();

            /// <summary>
            /// Regex-based list of files that are excluded from being built to consume WinRT Extensions.
            /// </summary>
            public Strings SourceFilesExcludeAsWinRTRegex = new Strings();

            /// <summary>
            /// Gets a list of files that must be compiled using the compiler's default exception settings
            /// and with exceptions enabled.
            /// </summary>
            /// <remarks>
            /// If the source file is compiled with WinRT extensions, it is implicitly added to
            /// this list.
            /// </remarks>
            public Strings SourceFilesExceptionsEnabled = new Strings();

            /// <summary>
            /// Gets a list of files that must be compiled with <c>extern C</c> exceptions enabled.
            /// </summary>
            public Strings SourceFilesExceptionsEnabledWithExternC = new Strings();

            /// <summary>
            /// Gets a list of files that must be compiled with SEH exceptions enabled.
            /// </summary>
            public Strings SourceFilesExceptionsEnabledWithSEH = new Strings();

            // The .ruleset file to use for code analysis
            public string CodeAnalysisRuleSetFilePath = RemoveLineTag;

            /// <summary>
            /// Enables (true) or disables (false) a dump of the dependency graph for this configuration.
            /// </summary>
            public bool DumpDependencyGraph = false;

            /// <summary>
            /// Adds a C or C++ source file with a specific exception setting.
            /// </summary>
            /// <param name="filename">The path of the source file.</param>
            /// <param name="exceptionSetting">The C++ exception setting.</param>
            /// <exception cref="ArgumentNullException"><paramref name="filename"/> is <c>null</c>.</exception>
            /// <exception cref="ArgumentException"><paramref name="exceptionSetting"/> is not a known value.</exception>
            /// <exception cref="Error"><paramref name="filename"/> has already been added with a different exception mode.</exception>
            /// <remarks>
            /// This is a utility method for selecting either
            /// <see cref="SourceFilesExceptionsEnabled"/>,
            /// <see cref="SourceFilesExceptionsEnabledWithExternC"/> or
            /// <see cref="SourceFilesExceptionsEnabledWithSEH"/> and for making sure that the file has
            /// not already been included with another exception setting.
            /// </remarks>
            public void AddSourceFileWithExceptionSetting(string filename, Options.Vc.Compiler.Exceptions exceptionSetting)
            {
                switch (exceptionSetting)
                {
                    case Sharpmake.Options.Vc.Compiler.Exceptions.Enable:
                        {
                            if (SourceFilesExceptionsEnabledWithExternC.Contains(filename) ||
                               SourceFilesExceptionsEnabledWithSEH.Contains(filename))
                                throw new Error("Conflicting exception settings for file " + filename);

                            SourceFilesExceptionsEnabled.Add(filename);
                        }
                        break;
                    case Sharpmake.Options.Vc.Compiler.Exceptions.EnableWithExternC:
                        {
                            if (SourceFilesExceptionsEnabled.Contains(filename) ||
                               SourceFilesExceptionsEnabledWithSEH.Contains(filename))
                                throw new Error("Conflicting exception settings for file " + filename);

                            SourceFilesExceptionsEnabledWithExternC.Add(filename);
                        }
                        break;
                    case Sharpmake.Options.Vc.Compiler.Exceptions.EnableWithSEH:
                        {
                            if (SourceFilesExceptionsEnabled.Contains(filename) ||
                               SourceFilesExceptionsEnabledWithExternC.Contains(filename))
                                throw new Error("Conflicting exception settings for file " + filename);

                            SourceFilesExceptionsEnabledWithSEH.Add(filename);
                        }
                        break;
                    default:
                        throw new NotImplementedException("Exception setting for file " + filename + " not recognized");
                }
            }

            /// <summary>
            /// Gets which exception setting has been set for a given file in a C or C++ project.
            /// </summary>
            /// <param name="filename">The path of the file to examine.</param>
            /// <returns>A value from the <see cref="Options.Vc.Compiler.Exceptions"/> enumerated type that specifies which exception mode is used for the specified file.</returns>
            /// <exception cref="ArgumentNullException"><paramref name="filename"/> is <c>null</c>.</exception>
            public Options.Vc.Compiler.Exceptions GetExceptionSettingForFile(string filename)
            {
                // If consuming WinRT, file must be compiled with exceptions enabled
                if (ConsumeWinRTExtensions.Contains(filename) || ResolvedSourceFilesWithCompileAsWinRTOption.Contains(filename))
                {
                    return Sharpmake.Options.Vc.Compiler.Exceptions.Enable;
                }

                if (SourceFilesExceptionsEnabled.Contains(filename))
                    return Sharpmake.Options.Vc.Compiler.Exceptions.Enable;
                if (SourceFilesExceptionsEnabledWithExternC.Contains(filename))
                    return Sharpmake.Options.Vc.Compiler.Exceptions.EnableWithExternC;
                if (SourceFilesExceptionsEnabledWithSEH.Contains(filename))
                    return Sharpmake.Options.Vc.Compiler.Exceptions.EnableWithSEH;

                return Sharpmake.Options.Vc.Compiler.Exceptions.Disable;
            }

            /// <summary>
            /// Gets a list of the search directories for static libraries.
            /// </summary>
            public OrderableStrings LibraryPaths = new OrderableStrings();

            public OrderableStrings DependenciesOtherLibraryPaths = new OrderableStrings();
            public OrderableStrings DependenciesBuiltTargetsLibraryPaths = new OrderableStrings();

            public OrderableStrings DependenciesLibraryPaths
            {
                get
                {
                    var allLibraryPaths = new OrderableStrings(DependenciesBuiltTargetsLibraryPaths);
                    allLibraryPaths.AddRange(DependenciesOtherLibraryPaths);
                    return allLibraryPaths;
                }
            }

            public void AddDependencyBuiltTargetLibraryPath(string libraryPath, int orderNumber)
            {
                if (_linkState != LinkState.Linking)
                    throw new Error($"Cannot add built target lib '{libraryPath}' outside of the link process of the Project.Configuration");
                DependenciesBuiltTargetsLibraryPaths.Add(libraryPath, orderNumber);
            }

            /// <summary>
            /// Gets a list of the static libraries to link to.
            /// </summary>
            /// <remarks>
            /// This should only be used for third party libraries that are not part of the compiled
            /// source code. Libraries that are part of the compiled source code should be included
            /// by calling either
            /// <see cref="AddPublicDependency{TPROJECT}(ITarget, DependencySetting, string, int)"/>
            /// or <see cref="AddPrivateDependency{TPROJECT}(ITarget, DependencySetting, string, int)"/>.
            /// This makes things much easier because Sharpmake will automatically take care
            /// of setting the library paths, library files, include paths, and build order
            /// according to the dependency graph.
            /// <para>
            /// Unless your library name contains a <c>.</c>(dot) in its file name, you don't need to add
            /// the file extension of any library you add here. If you do, Sharpmake will
            /// automatically remove it.
            /// </para>
            /// </remarks>
            public OrderableStrings LibraryFiles = new OrderableStrings();

            /// <summary>
            /// Gets a list of "using" directories for compiling WinRT C++ extensions.
            /// </summary>
            /// <remarks>
            /// As WinRT is a Microsoft extension, this property is only used by the Visual Studio
            /// generators.
            /// </remarks>
            public OrderableStrings AdditionalUsingDirectories = new OrderableStrings();

            public OrderableStrings DependenciesOtherLibraryFiles = new OrderableStrings();
            public OrderableStrings DependenciesBuiltTargetsLibraryFiles = new OrderableStrings();

            public OrderableStrings DependenciesLibraryFiles
            {
                get
                {
                    var allLibraryFiles = new OrderableStrings(DependenciesBuiltTargetsLibraryFiles);
                    allLibraryFiles.AddRange(DependenciesOtherLibraryFiles);
                    return allLibraryFiles;
                }
            }

            public void AddDependencyBuiltTargetLibraryFile(string libraryFile, int orderNumber)
            {
                if (_linkState != LinkState.Linking)
                    throw new Error($"Cannot add built target lib '{libraryFile}' outside of the link process of the Project.Configuration");
                DependenciesBuiltTargetsLibraryFiles.Add(libraryFile, orderNumber);
            }

            public OrderableStrings DependenciesForceUsingFiles = new OrderableStrings();
            public UniqueList<Configuration> ConfigurationDependencies = new UniqueList<Configuration>();
            public UniqueList<Configuration> ForceUsingDependencies = new UniqueList<Configuration>();
            public UniqueList<Configuration> GenericBuildDependencies = new UniqueList<Configuration>();
            internal UniqueList<Configuration> BuildOrderDependencies = new UniqueList<Configuration>();

            /// <summary>
            /// Gets the list of public dependencies for .NET projects.
            /// </summary>
            /// <remarks>
            /// You should use
            /// <see cref="AddPublicDependency{TPROJECT}(ITarget, DependencySetting, string, int)"/>
            /// instead of adding elements directly into this list.
            /// </remarks>
            public List<DotNetDependency> DotNetPublicDependencies = new List<DotNetDependency>();

            /// <summary>
            /// Gets the list of private dependencies for .NET projects.
            /// </summary>
            /// <remarks>
            /// You should use
            /// <see cref="AddPrivateDependency{TPROJECT}(ITarget, DependencySetting, string, int)"/>
            /// instead of adding elements directly to this list.
            /// </remarks>
            public List<DotNetDependency> DotNetPrivateDependencies = new List<DotNetDependency>();

            /// <summary>
            /// Options passed to the librarian / archiver
            /// </summary>
            public OrderableStrings AdditionalLibrarianOptions = new OrderableStrings();

            /// <summary>
            /// Gets a list of linker options to send when calling the compiler.
            /// </summary>
            /// <remarks>
            /// Generators are allowed to transform the textual representation of the options added
            /// here so that they work with the operating system's shell or with the makefile
            /// format.
            /// <para>
            /// The values in this list are simply concatenated, separated with spaces, sanitized
            /// for the shell, and then appended directly to the command that calls the linker.
            /// </para>
            /// <para>
            /// The options added here are not translated from one linker to the other. When you
            /// use this property, you need to know which C++ compiler you're using.
            /// </para>
            /// <para>
            /// This property is for the linker. Its counterpart for the compiler is
            /// <see cref="AdditionalCompilerOptions"/>.
            /// </para>
            /// </remarks>
            public OrderableStrings AdditionalLinkerOptions = new OrderableStrings();

            public OrderableStrings AdditionalNSOFiles = new OrderableStrings();
            public string MetadataSource = null;

            public Type ExportSymbolThroughProject = null;

            /// <summary>
            /// Target path, where the output files will be compiled, ex: exe, dll, self, xex
            /// </summary>
            public string TargetPath = Path.Combine("[conf.ProjectPath]", "output", "[target.Platform]", "[conf.Name]");

            public string TargetLibraryPath = "[conf.TargetPath]";

            public bool ExportDllSymbols = true;

            /// <summary>
            /// Gets or sets whether a .NET class library generates an import library instead of a
            /// managed assembly (DLL).
            /// </summary>
            /// <remark>
            /// This property has no effect unless <see cref="Configuration.OutputType"/> is set to
            /// <see cref="OutputType.DotNetClassLibrary"/>.
            /// </remark>
            public bool CppCliExportsNativeLib = true;

            /// <summary>
            /// Gets or sets whether to skip generating a Visual Studio filter file for this project.
            /// </summary>
            public bool SkipFilterGeneration = false;

            /// <summary>
            /// Gets or sets the path of the module definition file to be passed to the linker.
            /// </summary>
            /// <remarks>
            /// This is only used by the Visual Studio generators.
            /// </remarks>
            public string ModuleDefinitionFile = null;

            /// <summary>
            /// Gets or sets the path where the blob files will be generated.
            /// </summary>
            /// <remarks>
            /// <note>
            /// FASTBuild supports blobbing via it's "unity" files and the FASTBuild
            /// generators use <see cref="FastBuildUnityPath"/> to determine where to put the unity files.
            /// </note>
            /// </remarks>
            private string _blobPath = null;
            public string BlobPath
            {
                get { return _blobPath ?? Project.BlobPath; }
                set { _blobPath = value; }
            }

            /// <summary>
            /// How many static blob files would this configuration generate
            /// </summary>
            internal int GeneratableBlobCount = 0;

            private string _fastBuildUnityPath = null;

            /// <summary>
            /// Gets or sets the path of the unity files generated by the FASTBuild build system.
            /// </summary>
            /// <remarks>
            /// This property is only used when generating FASTBuild makefiles. When using the
            /// usual compiler, use <see cref="BlobPath"/> to set the location of the blob files.
            /// </remarks>
            public string FastBuildUnityPath
            {
                get { return _fastBuildUnityPath ?? _blobPath ?? Project.FastBuildUnityPath; }
                set { _fastBuildUnityPath = value; }
            }

            /// <summary>
            /// If specified, overrides <c>Project.DefaultBlobWorkFileHeader</c>.
            /// </summary>
            public string BlobWorkFileHeader = null;

            /// <summary>
            /// If specified, overrides <c>Project.DefaultBlobWorkFileFooter</c>.
            /// </summary>
            public string BlobWorkFileFooter = null;

            /// <summary>
            /// If specified, overrides Project.BlobSize .
            /// </summary>
            public int BlobSize = 0;

            /// <summary>
            /// Gets or sets the number of "unity" files to generate when using FASTBuild.
            /// </summary>
            public int FastBuildUnityCount { get; set; }

            /// <summary>
            /// Gets or sets whether to include blobs in the project.
            /// </summary>
            public bool IncludeBlobbedSourceFiles = true;

            // Build writable files individually
            public bool FastBuildUnityInputIsolateWritableFiles = true;

            // Disable isolation when many files are writable
            public int FastBuildUnityInputIsolateWritableFilesLimit = 10;

            /// <summary>
            /// Custom Actions to do before invoking FastBuildExecutable.
            /// </summary>
            public string FastBuildCustomActionsBeforeBuildCommand = RemoveLineTag;

            /// <summary>
            /// Gets or sets the name of the FASTBuild BFF file.
            /// </summary>
            public string BffFileName = "[conf.ProjectFileName]";

            /// <summary>
            /// Gets the full file path of the FASTBuild BFF file. This includes the directory and
            /// file name.
            /// </summary>
            public string BffFullFileName => Path.Combine(ProjectPath, BffFileName);

            /// <summary>
            /// Whether to use relative paths in FASTBuild-generated Unity files.
            /// </summary>
            public bool FastBuildUnityUseRelativePaths = false;

            /// <summary>
            /// Gets or sets whether to generate a FASTBuild (.bff) file when using FASTBuild.
            /// </summary>
            /// <remarks>
            /// For projects merging multiple targets, sometimes what is wanted is to not generate FastBuild
            ///  .bff files but, instead, include any existing .bff files from the appropriate targets.
            /// </remarks>
            public bool DoNotGenerateFastBuild = false;

            // container for executable
            /// <summary>
            /// Represents a build step that invokes an executable on the file system.
            /// </summary>
            [Resolver.Resolvable]
            public class BuildStepExecutable : BuildStepBase
            {
                /// <summary>
                /// Creates a new <see cref="BuildStepExecutable"/> instance.
                /// </summary>
                /// <param name="executableFile">The executable file.</param>
                /// <param name="executableInputFileArgumentOption">The command line option that specifies the input file.</param>
                /// <param name="executableOutputFileArgumentOption">The command line option that specifies the output file.</param>
                /// <param name="executableOtherArguments">Any other command line arguments to pass to the executable.</param>
                /// <param name="executableWorkingDirectory">The working directory of the executable.</param>
                /// <param name="isNameSpecific">???</param>
                /// <param name="useStdOutAsOutput">If `true`, the output is to *stdout*.</param>
                public BuildStepExecutable(
                    string executableFile,
                    string executableInputFileArgumentOption,
                    string executableOutputFileArgumentOption,
                    string executableOtherArguments,
                    string executableWorkingDirectory,
                    bool isNameSpecific,
                    bool useStdOutAsOutput)
                    : this(executableFile,
                          executableInputFileArgumentOption,
                          executableOutputFileArgumentOption,
                          executableOtherArguments,
                          executableWorkingDirectory,
                          isNameSpecific,
                          useStdOutAsOutput,
                          false)
                {
                }

                public BuildStepExecutable(
                    string executableFile,
                    string executableInputFileArgumentOption,
                    string executableOutputFileArgumentOption,
                    string executableOtherArguments,
                    string executableWorkingDirectory = "",
                    bool isNameSpecific = false,
                    bool useStdOutAsOutput = false,
                    bool alwaysShowOutput = false,
                    bool executeAlways = false)

                {
                    ExecutableFile = executableFile;
                    ExecutableInputFileArgumentOption = executableInputFileArgumentOption;
                    ExecutableOutputFileArgumentOption = executableOutputFileArgumentOption;
                    ExecutableOtherArguments = executableOtherArguments;
                    ExecutableWorkingDirectory = executableWorkingDirectory;
                    IsNameSpecific = isNameSpecific;
                    FastBuildUseStdOutAsOutput = useStdOutAsOutput;
                    FastBuildAlwaysShowOutput = alwaysShowOutput;
                    FastBuildExecAlways = executeAlways;
                }

                /// <summary>
                /// Gets or sets the name of the executable file.
                /// </summary>
                public string ExecutableFile = "";

                /// <summary>
                /// Gets or sets the command line option that specifies the input file.
                /// </summary>
                public string ExecutableInputFileArgumentOption = "";

                /// <summary>
                /// Gets or sets the command line option that specifies the output file.
                /// </summary>
                public string ExecutableOutputFileArgumentOption = "";

                /// <summary>
                /// Gets or sets any other command line option to pass to the executable.
                /// </summary>
                public string ExecutableOtherArguments = "";

                /// <summary>
                /// Gets or sets the working directory to use when calling the executable.
                /// </summary>
                public string ExecutableWorkingDirectory = "";

                /// <summary>
                /// Sets multiple files as executable input. Only supported by Bff generator.
                /// </summary>
                public Strings FastBuildExecutableInputFiles = new Strings();

                /// <summary>
                /// Gets or sets whether the output is to *stdout*.
                /// </summary>
                public bool FastBuildUseStdOutAsOutput = false;

                public bool FastBuildAlwaysShowOutput = false;

                /// <summary>
                /// Gets or sets whether the step should be executed every time.
                /// </summary>
                public bool FastBuildExecAlways = false;

                internal override void Resolve(Resolver resolver)
                {
                    base.Resolve(resolver);

                    if (!string.IsNullOrEmpty(ExecutableInputFileArgumentOption) &&
                        FastBuildExecutableInputFiles.Count > 0)
                    {
                        throw new Error("BuildStepExecutable has both ExecutableInputFileArgumentOption and FastBuildExecutableInputFiles defined. " +
                            "These options are mutually exclusive.\n" +
                            "Executable: {0}\n" +
                            "ExecutableInputFileArgumentOption: {1}\n" +
                            "FastBuildExecutableInputFiles: {2}",
                            ExecutableFile,
                            ExecutableInputFileArgumentOption,
                            FastBuildExecutableInputFiles);
                    }
                }
            }

            [Resolver.Resolvable]
            public class BuildStepTest : BuildStepBase
            {
                public BuildStepTest(
                    string executableFile,
                    string executableArguments,
                    string outputFile,
                    string executableWorkingDirectory = "",
                    int timeOutInSecond = 0,
                    bool alwaysShowOutput = true)

                {
                    TestExecutable = executableFile;
                    TestArguments = executableArguments;
                    TestOutput = outputFile;
                    TestWorkingDir = executableWorkingDirectory;
                    TestTimeOutInSecond = timeOutInSecond;
                    TestAlwaysShowOutput = alwaysShowOutput;
                }

                public string TestExecutable = "";
                public string TestOutput = "";
                public string TestArguments = "";
                public string TestWorkingDir = "";
                public int TestTimeOutInSecond = 0;
                public bool TestAlwaysShowOutput = false;
            }

            public class FileCustomBuild
            {
                public FileCustomBuild(string description = "Copy files...")
                {
                    Description = description;
                }

                public string Description;
                public Strings CommandLines = new Strings();
                public Strings Inputs = new Strings();
                public Strings Outputs = new Strings();
                public bool LinkObjects = false;
            }

            // container for copy
            [Resolver.Resolvable]
            public class BuildStepCopy : BuildStepBase
            {
                public BuildStepCopy(BuildStepCopy buildStepCopy)
                {
                    SourcePath = buildStepCopy.SourcePath;
                    DestinationPath = buildStepCopy.DestinationPath;

                    IsFileCopy = buildStepCopy.IsFileCopy;
                    IsRecurse = buildStepCopy.IsRecurse;
                    IsNameSpecific = buildStepCopy.IsNameSpecific;
                    CopyPattern = buildStepCopy.CopyPattern;
                }

                public BuildStepCopy(string sourcePath, string destinationPath, bool isNameSpecific = false, string copyPattern = "*", bool fileCopy = true)
                {
                    SourcePath = sourcePath;
                    DestinationPath = destinationPath;

                    IsFileCopy = fileCopy;
                    IsRecurse = true;
                    IsNameSpecific = isNameSpecific;
                    CopyPattern = copyPattern;
                }
                public string SourcePath = "";
                public string DestinationPath = "";

                public bool IsFileCopy { get; set; }
                public bool IsRecurse { get; set; }
                public string CopyPattern { get; set; }

                public virtual string GetCopyCommand(string workingPath, EnvironmentVariableResolver resolver)
                {
                    string sourceRelativePath = Util.PathGetRelative(workingPath, resolver.Resolve(SourcePath));
                    string destinationRelativePath = Util.PathGetRelative(workingPath, resolver.Resolve(DestinationPath));

                    return string.Join(" ",
                        "robocopy.exe",

                        // file selection options
                        "/xo",  // /XO :: eXclude Older files.

                        // logging options
                        "/ns",  // /NS :: No Size - don't log file sizes.
                        "/nc",  // /NC :: No Class - don't log file classes.
                        "/np",  // /NP :: No Progress - don't display percentage copied.
                        "/njh", // /NJH :: No Job Header.
                        "/njs", // /NJS :: No Job Summary.
                        "/ndl", // /NDL :: No Directory List - don't log directory names.
                        "/nfl", // /NFL :: No File List - don't log file names.

                        // parameters
                        "\"" + sourceRelativePath + "\"",
                        "\"" + destinationRelativePath + "\"",
                        "\"" + CopyPattern + "\"",

                        "> nul", // direct all remaining stdout to nul

                        // Error handling: any value greater than 7 indicates that there was at least one failure during the copy operation.
                        // The type nul is used to clear the errorlevel to 0
                        // see https://ss64.com/nt/robocopy-exit.html for more info
                        "& if %ERRORLEVEL% GEQ 8 (echo Copy failed & exit 1) else (type nul>nul)"
                    );
                }
            }

            public abstract class BuildStepBase : IComparable
            {
                public bool IsNameSpecific { get; set; }

                public bool IsResolved { get; private set; } = false;

                // Override this to control the order of BuildStep execution in Build Events
                public virtual int CompareTo(object obj)
                {
                    if (obj == null)
                        return 1;

                    return 0;
                }

                internal virtual void Resolve(Resolver resolver)
                {
                    if (IsResolved)
                        return;

                    resolver.Resolve(this);

                    IsResolved = true;
                }
            }

            /// <summary>
            /// Settings for NMake projects with custom execution
            /// </summary>
            public class NMakeBuildSettings
            {
                public string BuildCommand = RemoveLineTag;
                public string RebuildCommand = RemoveLineTag;
                public string CleanCommand = RemoveLineTag;
                public string OutputFile = RemoveLineTag;

                public bool IsResolved { get; private set; } = false;

                internal void Resolve(Resolver resolver)
                {
                    if (IsResolved)
                        return;

                    BuildCommand = resolver.Resolve(BuildCommand);
                    RebuildCommand = resolver.Resolve(RebuildCommand);
                    CleanCommand = resolver.Resolve(CleanCommand);
                    OutputFile = resolver.Resolve(OutputFile);

                    IsResolved = true;
                }
            }
            public NMakeBuildSettings CustomBuildSettings = null;


            /// <summary>
            /// Specifies a function with a relative source file path as input and an object file path as output.
            /// </summary>
            /// <remarks>
            /// <note type="warning">
            /// This will slow down your project's compile time! Overwrite the object file output path
            /// only for the files that absolutely require it. Let the function return null or empty string
            /// to skip the overwrite for the given source file.
            /// <externalLink>
            /// <linkText>See a discussion of this in StackOverflow</linkText>
            /// <linkUri>http://stackoverflow.com/a/1999344</linkUri>
            /// </externalLink>.
            /// </note>
            /// </remarks>
            public Func<string, string> ObjectFileName = null;

            /// <summary>
            /// Gets or sets the name of the current configuration.
            /// </summary>
            /// <remarks>
            /// In Visual Studio, the name of the configuration is displayed in the drop-down list.
            /// </remarks>
            public string Name = "[target.ProjectConfigurationName]";

            /// <summary>
            /// Gets or sets the base file name of the target.
            /// </summary>
            /// <remarks>
            /// Despite the name of the property, this is actually the base name. You can prepend
            /// and append suffixes using <see cref="TargetFilePrefix"/> and
            /// <see cref="TargetFileSuffix"/>.
            /// <para>
            /// The default value is the name of the project.
            /// </para>
            /// </remarks>
            public string TargetFileName = "[project.Name]";                // "system"

            /// <summary>
            /// Gets or sets the suffix to append to the target name.
            /// </summary>
            public string TargetFileSuffix = "";                            // "_rt"

            /// <summary>
            /// Gets or sets the prefix to prepend to the target name.
            /// </summary>
            public string TargetFilePrefix = "";

            /// <summary>
            /// Gets or set the platform dependent file prefix (for instance "lib" for libraries on linux).
            /// If left null, sharpmake will set it to the default for the platform
            /// according to the output type when the conf is resolved.
            /// </summary>
            public string TargetFilePlatformPrefix = null;

            /// <summary>
            /// Gets the full file name of the target, without the path but with the prefix and suffix, and without the extension
            /// </summary>
            public string TargetFileFullName { get; internal set; } = "[conf.TargetFilePlatformPrefix][conf.TargetFilePrefix][conf.TargetFileName][conf.TargetFileSuffix]";

            /// <summary>
            /// Gets or sets the project's full extension (ie: .dll, .self, .exe, .dlu).
            /// Set to an empty string you don't want any.
            /// If left null, sharpmake will set it to the default for the platform according to the output type, when the conf is resolved.
            /// </summary>
            public string TargetFileFullExtension = null;

            /// <summary>
            /// Gets the full file name of the target, without the path but with the suffix, and the extension
            /// and the prefix.
            /// </summary>
            public string TargetFileFullNameWithExtension { get; internal set; } = "[conf.TargetFileFullName][conf.TargetFileFullExtension]";

            /// <summary>
            /// Gets or sets the ordering index of the target when added as a library to another
            /// project.
            /// </summary>
            public int TargetFileOrderNumber = 0;

            /// <summary>
            /// Gets or sets the ordering index of the library paths when added as a library to
            /// another project.
            /// </summary>
            public int TargetLibraryPathOrderNumber = 0;

            /// <summary>
            /// Gets or sets the list of files to copy to the output directory.
            /// </summary>
            public Strings TargetCopyFiles = new Strings();

            /// <summary>
            /// Target copy files path, where the TargetCopyFiles files will be copied
            /// </summary>
            public string TargetCopyFilesPath = "[conf.TargetPath]";

            /// <summary>
            /// Gets or sets the list of files to copy to a sub-directory of the output directory.
            /// </summary>
            public HashSet<KeyValuePair<string, string>> TargetCopyFilesToSubDirectory = new HashSet<KeyValuePair<string, string>>();

            /// <summary>
            /// Gets or sets the list of files that the target depends on.
            /// </summary>
            public Strings TargetDependsFiles = new Strings();

            /// <summary>
            /// Gets or sets whether this configuration is included in or excluded from the build.
            /// </summary>
            public bool IsExcludedFromBuild = false;

            /// <summary>
            /// Gets or sets a custom <see cref="FileCustomBuild"/> that is used to copy
            /// dependencies after a build.
            /// </summary>
            /// <remarks>
            /// This can be used to add a custom build tool on a dummy file to copy the
            /// dependencies' DLLs and PDBs. Works better than a PostBuildStep.
            /// </remarks>
            public FileCustomBuild CopyDependenciesBuildStep = null;

            /// <summary>
            /// Gets or sets a list of shell commands to add as a prebuild script.
            /// </summary>
            public Strings EventPreBuild = new Strings();

            /// <summary>
            /// Gets or sets the name of the prebuild script (that is written to the build
            /// output).
            /// </summary>
            public string EventPreBuildDescription = "";

            /// <summary>
            /// Gets or sets whether the prebuild is excluded from the build.
            /// </summary>
            public bool EventPreBuildExcludedFromBuild = false;

            /// <summary>
            /// Gets or sets a list of <see cref="BuildStepBase"/> instances that call executables
            /// at prebuild.
            /// </summary>
            public UniqueList<BuildStepBase> EventPreBuildExe = new UniqueList<BuildStepBase>();

            /// <summary>
            /// Gets or sets a list of <see cref="BuildStepBase"/> instances that call executables
            /// at prebuild.
            /// </summary>
            public UniqueList<BuildStepBase> EventCustomPreBuildExe = new UniqueList<BuildStepBase>();

            public Dictionary<string, BuildStepBase> EventPreBuildExecute = new Dictionary<string, BuildStepBase>();

            public Dictionary<string, BuildStepBase> EventCustomPrebuildExecute = new Dictionary<string, BuildStepBase>();

            /// <summary>
            /// Gets or sets a list of shell commands to execute before linking a C or C++ project.
            /// </summary>
            public Strings EventPreLink = new Strings();

            /// <summary>
            /// Gets or sets a description to write to the build output before linking a C or C++
            /// project.
            /// </summary>
            public string EventPreLinkDescription = "";

            /// <summary>
            /// Gets or sets whether the pre-link is excluded from the build.
            /// </summary>
            public bool EventPreLinkExcludedFromBuild = false;

            /// <summary>
            /// Gets or sets a list of shell commands to execute after linking to a C or C++
            /// project.
            /// </summary>
            public Strings EventPrePostLink = new Strings();

            /// <summary>
            /// Gets or sets a description to write to the build output after linking to a C or C++
            /// project.
            /// </summary>
            public string EventPrePostLinkDescription = "";

            /// <summary>
            /// Gets or sets whether the post-link is excluded from the build.
            /// </summary>
            public bool EventPrePostLinkExcludedFromBuild = false;

            /// <summary>
            /// Gets or sets a list of shell commands to execute after building the project.
            /// </summary>
            public List<string> EventPostBuild = new List<string>();

            /// <summary>
            /// Gets or sets a description to write to the build output after building the
            /// project.
            /// </summary>
            public string EventPostBuildDescription = "";

            /// <summary>
            /// Gets or sets whether the post-build is excluded from the build.
            /// </summary>
            public bool EventPostBuildExcludedFromBuild = false;

            public UniqueList<BuildStepBase> EventPostBuildExe = new UniqueList<BuildStepBase>();
            public UniqueList<BuildStepBase> EventCustomPostBuildExe = new UniqueList<BuildStepBase>();
            public Dictionary<string, BuildStepBase> EventPostBuildExecute = new Dictionary<string, BuildStepBase>();
            public Dictionary<string, BuildStepBase> EventCustomPostBuildExecute = new Dictionary<string, BuildStepBase>();
            public HashSet<KeyValuePair<string, string>> EventPostBuildCopies = new HashSet<KeyValuePair<string, string>>(); // <path to file, destination directory>
            public BuildStepExecutable PostBuildStampExe = null;
            public BuildStepTest PostBuildStepTest = null;

            public List<string> CustomBuildStep = new List<string>();
            public string CustomBuildStepDescription = "";
            public Strings CustomBuildStepOutputs = new Strings();
            public Strings CustomBuildStepInputs = new Strings();
            public string CustomBuildStepBeforeTargets = "";
            public string CustomBuildStepAfterTargets = "";
            public string CustomBuildStepTreatOutputAsContent = ""; // should be a bool

            /// <summary>
            /// This is all the data specific to a custom build step.
            /// The ones stored in the project configuration use absolute paths
            /// but we need relative paths when we're ready to export a specific
            /// project file.
            /// </summary>
            public class CustomFileBuildStepData
            {
                /// <summary>
                /// This lets us filter which type of project files should have this custom build step.
                /// This is specifically used to deal with the limitations of different build systems.
                /// </summary>
                /// <remarks>
                /// Visual studio only supports one build action per file, so if you need both compilation and
                /// some other build steps such as QT or Documentation generation on the same file, you need to put the rule
                /// on a different input file that also depends on the real input file.
                /// <para>
                /// FASTBuild is key based, not file based. So it can have two different operations on the same file.
                /// If you need support for FASTBuild, you can make two different custom build rules with one specific to BFF
                /// and the other excluding BFF.
                /// </para>
                /// </remarks>
                public enum ProjectFilter
                {
                    /// <summary>
                    /// The custom build step is used for both project file and FASTBuild generation.
                    /// </summary>
                    AllProjects,
                    /// <summary>
                    /// The custom build step excludes BFF.
                    /// </summary>
                    ExcludeBFF,
                    /// <summary>
                    /// The custom build step is specific to BFF
                    /// </summary>
                    BFFOnly
                };

                /// <summary>
                /// File custom builds are bound to a specific existing file. They run when the file is changed.
                /// </summary>
                public string KeyInput = "";
                /// <summary>
                /// This is the executable for the custom build step.
                /// </summary>
                public string Executable = "";
                /// <summary>
                /// These are the arguments to pass to the executable.
                /// </summary>
                /// <remarks>
                /// We support [input] and [output] tags in the executable arguments that will auto-resolve to the relative
                /// paths to <see cref="KeyInput"/> and <see cref="Output"/>.
                /// </remarks>
                public string ExecutableArguments = "";
                /// <summary>
                /// This is what will appear in the project file under "description". It's also the key used
                /// for FASTBuild, so it should be unique per build step if you want to use FASTBuild.
                /// </summary>
                public string Description = "";
                /// <summary>
                /// For FASTBuild compatibility, we can only have one input and one output per custom command.
                /// This is what we tell the build system we're going to produce.
                /// </summary>
                public string Output = "";
                /// <summary>
                /// Not supported by FASTBuild.
                /// Additional files that will cause a re-run of this custom build step can be be specified here.
                /// </summary>
                public Strings AdditionalInputs = new Strings();
                /// <summary>
                /// Specifies whether this step should run in builds for project files or FASTBuild or both.
                /// </summary>
                public ProjectFilter Filter = ProjectFilter.AllProjects;
            }

            public class CustomFileBuildStep : CustomFileBuildStepData
            {
                // Initial resolve pass, in-place.
                public virtual void Resolve(Resolver resolver)
                {
                    KeyInput = resolver.Resolve(KeyInput);
                    Executable = resolver.Resolve(Executable);
                    Description = resolver.Resolve(Description);
                    Output = resolver.Resolve(Output);
                    foreach (var input in AdditionalInputs.Values)
                    {
                        AdditionalInputs.UpdateValue(input, resolver.Resolve(input));
                    }

                    // We don't resolve arguments yet as we need the relative directly first.
                }

                // Pre-save make-relative pass, to set all fields relative to project path.
                // This WILL get called multiple times, so it needs to write to different fields than
                // the original input.
                public virtual CustomFileBuildStepData MakePathRelative(Resolver resolver, Func<string, bool, string> MakeRelativeTool)
                {
                    var relativeData = new CustomFileBuildStepData();
                    relativeData.KeyInput = MakeRelativeTool(KeyInput, true);
                    relativeData.Executable = MakeRelativeTool(Executable, true);
                    relativeData.Output = MakeRelativeTool(Output, true);
                    using (resolver.NewScopedParameter("input", relativeData.KeyInput))
                    using (resolver.NewScopedParameter("output", relativeData.Output))
                    {
                        relativeData.ExecutableArguments = resolver.Resolve(ExecutableArguments);
                    }
                    relativeData.Description = Description;
                    foreach (var input in AdditionalInputs.Values)
                    {
                        relativeData.AdditionalInputs.Add(MakeRelativeTool(input, true));
                    }
                    relativeData.Filter = Filter;
                    return relativeData;
                }
            };
            /// <summary>
            /// Specifies a list of custom build steps that will be executed when this configuration is active.
            /// </summary>
            public List<CustomFileBuildStep> CustomFileBuildSteps = new List<CustomFileBuildStep>();

            public string EventCustomBuildDescription = "";
            public Strings EventCustomBuild = new Strings();
            public string EventCustomBuildOutputs = "";

            public string LayoutDir = "";
            public string PullMappingFile = "";
            public string PullTemporaryFolder = "";
            public Strings AdditionalManifestFiles = new Strings();
            public string LayoutExtensionFilter = "";

            // Only used by csproj
            /// <summary>
            /// Gets or sets the working directory when a C# project is started from Visual Studio.
            /// </summary>
            public string StartWorkingDirectory = string.Empty;

            /// <summary>
            /// Defines where the compiler will generate an XML documentation file at compile time.
            /// </summary>
            ///
            /// The compiler generated XML file can be distributed alongside your .NET assembly so that
            /// Visual Studio and other IDEs can use IntelliSense to show quick information about types
            /// or members.
            /// Additionally, the XML file can be run through tools like DocFX and Sandcastle
            /// to generate API reference websites
            ///
            /// The following will output an XML file in the target directory with the same root filename as the assembly
            ///
            ///     conf.XmlDocumentationFile = @"[conf.TargetPath]\[project.AssemblyName].xml";
            ///
            /// <remarks>C# only</remarks>
            public string XmlDocumentationFile = "";

            public FileCustomBuild CustomBuildForAllSources = null;
            public FileCustomBuild CustomBuildForAllIncludes = null;

            /// <summary>
            /// Gets the <see cref="Project"/> that this <see cref="Project.Configuration"/>
            /// belongs to.
            /// </summary>
            /// <remarks>
            /// If this is a C# project, <see cref="Project"/> can be safely cast to
            /// <see cref="CSharpProject"/>.
            /// </remarks>
            public Project Project { get { return Owner as Project; } }

            /// <summary>
            /// Gets or sets whether this project is deployed.
            /// </summary>
            /// <remarks>
            /// This property only applies to Visual Studio projects.
            /// </remarks>
            public bool DeployProject = false;

            /// <summary>
            /// Gets or sets whether blobbing is enabled for this configuration.
            /// </summary>
            /// <remarks>
            /// Blobbing is only used for C and C++ projects. FASTBuild uses it's own blobbing
            /// strategy (called unity files), which is enabled by setting FASTBuild properties.
            /// </remarks>
            public bool IsBlobbed = false;

            /// <summary>
            /// Gets or sets the defined symbol that tells a C++ project that it is being built
            /// using a blobbing strategy.
            /// </summary>
            /// <remarks>
            /// Blobbing is only used for C and C++ projects. FASTBuild uses it's own blobbing
            /// strategy (called unity files), which is enabled by setting FASTBuild properties.
            /// </remarks>
            public string BlobFileDefine = "";

            /// <summary>
            /// Gets or sets the Windows UAC permissions required to run the program.
            /// </summary>
            public UACExecutionLevel ApplicationPermissions = UACExecutionLevel.asInvoker;

            /// <summary>
            /// Gets or sets the defined symbol that can be used from C and C++ projects to detect
            /// that a Windows resource file (.rc) is being used.
            /// </summary>
            public string ResourceFileDefine = "";

            /// <summary>
            /// Gets the file extension for executables.
            /// </summary>
            public string ExecutableFullExtension { get; private set; }
            [Obsolete("Use " + nameof(ExecutableFullExtension) + " instead", error: true)]
            public string ExecutableExtension;

            /// <summary>
            /// Gets the file extension for compressed executables, such as bundles, game packages
            /// for consoles, etc.
            /// </summary>
            public string CompressedExecutableFullExtension { get; private set; }
            [Obsolete("Use " + nameof(CompressedExecutableFullExtension) + " instead", error: true)]
            public string CompressedExecutableExtension;

            /// <summary>
            /// Gets the file extension for shared libraries.
            /// </summary>
            // TODO: Deprecate this and create a SharedLibraryExtension property instead.
            public string DllFullExtension { get; private set; }
            [Obsolete("Use " + nameof(DllFullExtension) + " instead", error: true)]
            public string DllExtension;

            /// <summary>
            /// Gets the file extension for program debug databases.
            /// </summary>
            public string ProgramDatabaseFullExtension { get; private set; }
            [Obsolete("Use " + nameof(ProgramDatabaseFullExtension) + " instead", error: true)]
            public string ProgramDatabaseExtension;

            [Obsolete("Use " + nameof(TargetFileFullExtension) + " instead", error: true)]
            public string TargetFileExtension
            {
                get
                {
                    return null;
                }
                set { }
            }


            // FastBuild configuration
            /// <summary>
            /// Gets or sets whether FASTBuild will be used to build the project.
            /// </summary>
            public bool IsFastBuild = false;

            /// <summary>
            /// List of the MasterBff files this project appears in.
            /// This is populated from the solution generator
            /// </summary>
            [Resolver.SkipResolveOnMember]
            public IEnumerable<string> FastBuildMasterBffList { get { return _fastBuildMasterBffList; } }

            internal void AddMasterBff(string masterBff)
            {
                lock (_fastBuildMasterBffListLock)
                    _fastBuildMasterBffList.Add(masterBff + FastBuildSettings.FastBuildConfigFileExtension); // for some reason we don't get the extension...
            }

            [Resolver.SkipResolveOnMember]
            private readonly Strings _fastBuildMasterBffList = new Strings();
            private readonly object _fastBuildMasterBffListLock = new object();

            /// <summary>
            /// Gets or sets whether FASTBuild blobs (unities) will be used in the build.
            /// </summary>
            public bool FastBuildBlobbed = true;

            /// <summary>
            /// Gets or sets whether FASTBuild tasks will be distributed on the network.
            /// </summary>
            // Is that it? (brousseau)
            public bool FastBuildDistribution = true;

            /// <summary>
            /// Gets or sets whether FASTBuild will use cached results to accelerate the build.
            /// </summary>
            /// <remarks>
            /// If caching is allowed, FASTBuild will use the value specified in
            /// <see cref="FastBuildSettings.CacheType"/>.
            /// </remarks>
            public bool FastBuildCacheAllowed = true;

            /// <summary>
            /// Gets or sets the strategy to use to select files that are blobbed.
            /// </summary>
            public InputFileStrategy FastBuildBlobbingStrategy = InputFileStrategy.Exclude;

            /// <summary>
            /// Gets or sets the strategy to use to select files that are not blobbed.
            /// </summary>
            public InputFileStrategy FastBuildNoBlobStrategy = InputFileStrategy.Include;

            /// <summary>
            /// Gets or sets the generic criteria by which files are deoptimized (compiled individually)
            /// by FASTBuild.
            /// </summary>
            public DeoptimizationWritableFiles FastBuildDeoptimization = DeoptimizationWritableFiles.NoDeoptimization;

            /// <summary>
            /// Gets or sets custom command line arguments to pass to FASTBuild when building the
            /// project with this configuration.
            /// </summary>
            public string FastBuildCustomArgs = string.Empty;

            // If true, remove the source files from a FastBuild project's associated vcxproj file.
            public bool StripFastBuildSourceFiles = true;

            private Dictionary<KeyValuePair<Type, ITarget>, DependencySetting> _dependenciesSetting = new Dictionary<KeyValuePair<Type, ITarget>, DependencySetting>();

            // These dependencies will not be propagated to other projects that depend on us
            internal IDictionary<Type, ITarget> UnResolvedPrivateDependencies { get; } = new Dictionary<Type, ITarget>();
            // These dependencies will be propagated to other dependent projects, but not across dll dependencies.
            internal IDictionary<Type, ITarget> UnResolvedProtectedDependencies { get; } = new Dictionary<Type, ITarget>();
            // These dependencies are always propagated to other dependent projects.
            internal Dictionary<Type, ITarget> UnResolvedPublicDependencies { get; } = new Dictionary<Type, ITarget>();

            private Strings _resolvedTargetCopyFiles = new Strings();

            /// <summary>
            /// Gets the list of resolved files to copy.
            /// </summary>
            public IEnumerable<string> ResolvedTargetCopyFiles => _resolvedTargetCopyFiles;

            private HashSet<KeyValuePair<string, string>> _resolvedTargetCopyFilesToSubDirectory = new HashSet<KeyValuePair<string, string>>();

            /// <summary>
            /// Gets the list of resolved files to copy to a sub directory of the target directory.
            /// </summary>
            public IEnumerable<KeyValuePair<string, string>> ResolvedTargetCopyFilesToSubDirectory => _resolvedTargetCopyFilesToSubDirectory;


            private Strings _resolvedTargetDependsFiles = new Strings();

            /// <summary>
            /// Gets the list of resolved dependency files.
            /// </summary>
            public IEnumerable<string> ResolvedTargetDependsFiles => _resolvedTargetDependsFiles;

            private UniqueList<BuildStepBase> _resolvedEventPreBuildExe = new UniqueList<BuildStepBase>();

            /// <summary>
            /// Gets the list of resolved pre-build executables.
            /// </summary>
            public IEnumerable<BuildStepBase> ResolvedEventPreBuildExe => _resolvedEventPreBuildExe.SortedValues;

            private UniqueList<BuildStepBase> _resolvedEventPostBuildExe = new UniqueList<BuildStepBase>();

            /// <summary>
            /// Gets the list of resolved post-build executables.
            /// </summary>
            public IEnumerable<BuildStepBase> ResolvedEventPostBuildExe => _resolvedEventPostBuildExe.SortedValues;

            private UniqueList<BuildStepBase> _resolvedEventCustomPreBuildExe = new UniqueList<BuildStepBase>();
            public IEnumerable<BuildStepBase> ResolvedEventCustomPreBuildExe => _resolvedEventCustomPreBuildExe.SortedValues;

            private UniqueList<BuildStepBase> _resolvedEventCustomPostBuildExe = new UniqueList<BuildStepBase>();
            public IEnumerable<BuildStepBase> ResolvedEventCustomPostBuildExe => _resolvedEventCustomPostBuildExe.SortedValues;

            private UniqueList<BuildStepBase> _resolvedExecFiles = new UniqueList<BuildStepBase>();
            public IEnumerable<BuildStepBase> ResolvedExecFiles => _resolvedExecFiles;

            private UniqueList<BuildStepBase> _resolvedExecDependsFiles = new UniqueList<BuildStepBase>();
            public IEnumerable<BuildStepBase> ResolvedExecDependsFiles => _resolvedExecDependsFiles;


            private string _ProjectGuid = null;

            /// <summary>
            /// Gets or sets the GUID of the Visual Studio project.
            /// </summary>
            /// <remarks>
            /// This is only relevant to Visual Studio generators.
            /// <para>
            /// This property coerces any value set to it to use an uppercase
            /// `00000000-0000-0000-0000-000000000000` format for the GUID.
            /// </para>
            /// </remarks>
            public string ProjectGuid
            {
                get { return _ProjectGuid; }
                set
                {
                    if (_ProjectGuid != value)
                    {
                        // Makes sure that the GUID is formatted correctly.
                        var parsedGuid = Guid.Parse(value);
                        _ProjectGuid = parsedGuid.ToString("D").ToUpperInvariant();
                    }
                }
            }

            /// <summary>
            /// Gets or sets the full file name of the project.
            /// </summary>
            public string ProjectFullFileNameWithExtension = null;

            public void GeneratorSetOutputFullExtensions(string executableExtension, string compressedExecutableExtension, string dllExtension, string programDatabaseExtension)
            {
                ExecutableFullExtension = executableExtension;
                CompressedExecutableFullExtension = compressedExecutableExtension;
                DllFullExtension = dllExtension;
                ProgramDatabaseFullExtension = programDatabaseExtension;
            }

            [Obsolete("Use " + nameof(GeneratorSetOutputFullExtensions) + " with full extensions", error: true)]
            public void GeneratorSetGeneratedInformation(string executableExtension, string compressedExecutableExtension, string dllExtension, string programDatabaseExtension)
            {
            }

            public Strings ResolvedSourceFilesBuildExclude = new Strings();

            public Strings ResolvedSourceFilesBlobExclude = new Strings();

            public Strings ResolvedSourceFilesGenerateXmlDocumentationExclude = new Strings();

            public Strings ResolvedSourceFilesWithCompileAsCOption = new Strings();
            public Strings ResolvedSourceFilesWithCompileAsCPPOption = new Strings();
            public Strings ResolvedSourceFilesWithCompileAsCLROption = new Strings();
            public Strings ResolvedSourceFilesWithCompileAsNonCLROption = new Strings();
            public Strings ResolvedSourceFilesWithCompileAsWinRTOption = new Strings();
            public Strings ResolvedSourceFilesWithExcludeAsWinRTOption = new Strings();

            public bool NeedsAppxManifestFile = false;
            public string AppxManifestFilePath = "[conf.TargetPath]/[project.Name].appxmanifest";

            public Strings PRIFilesExtensions = new Strings();

            /// <summary>
            /// Generate relative paths in places where it would be otherwise beneficial to use absolute paths.
            /// </summary>
            public bool PreferRelativePaths = true;

            /// <summary>
            /// Optional OS version at the end of the TargetFramework, for example, net5.0-ios13.0.
            /// </summary>
            /// <remarks>C# only, will throw if the target doesn't have a non-default DotNetOS fragment</remarks>
            public string DotNetOSVersionSuffix = string.Empty;

            internal override void Construct(object owner, ITarget target)
            {
                base.Construct(owner, target);

                System.Threading.Interlocked.Increment(ref s_count);

                if (target.TestFragment(Optimization.Release) || target.TestFragment(Optimization.Retail))
                    DefaultOption = Sharpmake.Options.DefaultTarget.Release;
                Project project = (Project)owner;

                // Change Output default for Export
                if (project.SharpmakeProjectType == ProjectTypeAttribute.Export)
                    Output = OutputType.None;
            }

            private bool _isResolved = false;

            internal void Resolve(Resolver resolver)
            {
                if (_isResolved)
                    throw new Error("Can't resolve twice!");

                if (PrecompHeader == null && PrecompSource != null)
                    throw new Error("Incoherent settings for {0} : PrecompHeader is null but PrecompSource is not", ToString());
                // TODO : Is it OK to comment this or is it a hack ?
                //if (PrecompHeader != null && PrecompSource == null)
                //    throw new Error("Incoherent settings for {0} : PrecompSource is null but PrecompHeader is not", ToString());

                SetPlatformDependentProperties();

                resolver.SetParameter("conf", this);
                resolver.SetParameter("target", Target);
                resolver.Resolve(this);

                Util.ResolvePath(Project.SharpmakeCsPath, ref ProjectPath);
                if (DebugBreaks.ShouldBreakOnProjectPath(DebugBreaks.Context.Resolving, Path.Combine(ProjectPath, ProjectFileName) + (Project is CSharpProject ? ".csproj" : ".vcxproj"), this))
                    System.Diagnostics.Debugger.Break();
                Util.ResolvePath(Project.SharpmakeCsPath, ref IntermediatePath);
                if (!string.IsNullOrEmpty(BaseIntermediateOutputPath))
                    Util.ResolvePath(Project.SharpmakeCsPath, ref BaseIntermediateOutputPath);
                Util.ResolvePath(Project.SharpmakeCsPath, ref LibraryPaths);
                Util.ResolvePathAndFixCase(Project.SharpmakeCsPath, ref TargetCopyFiles);
                Util.ResolvePath(Project.SharpmakeCsPath, ref TargetCopyFilesPath);
                Util.ResolvePathAndFixCase(Project.SharpmakeCsPath, Util.KeyValuePairResolveType.ResolveAll, ref EventPostBuildCopies);
                Util.ResolvePathAndFixCase(Project.SharpmakeCsPath, Util.KeyValuePairResolveType.ResolveKey, ref TargetCopyFilesToSubDirectory);
                Util.ResolvePath(Project.SharpmakeCsPath, ref TargetDependsFiles);
                Util.ResolvePath(Project.SharpmakeCsPath, ref TargetPath);
                Util.ResolvePath(Project.SharpmakeCsPath, ref TargetLibraryPath);
                Util.ResolvePath(Project.SharpmakeCsPath, ref AdditionalUsingDirectories);
                if (_blobPath != null)
                    Util.ResolvePath(Project.SharpmakeCsPath, ref _blobPath);

                // workaround for export projects: they do not generate pdb, so no need to resolve their paths
                if (Project.SharpmakeProjectType != ProjectTypeAttribute.Export)
                {
                    // Reset to the default if the script set it to an empty string.
                    if (!string.IsNullOrEmpty(LinkerPdbFilePath))
                        Util.ResolvePath(Project.SharpmakeCsPath, ref LinkerPdbFilePath);
                    if (!string.IsNullOrEmpty(CompilerPdbFilePath))
                        Util.ResolvePath(Project.SharpmakeCsPath, ref CompilerPdbFilePath);
                }
                if (PrecompHeaderOutputFolder != null)
                    Util.ResolvePath(Project.SharpmakeCsPath, ref PrecompHeaderOutputFolder);

                Util.ResolvePath(Project.SourceRootPath, ref SourceFilesBuildExclude);
                Util.ResolvePath(Project.SourceRootPath, ref IncludePaths);
                Util.ResolvePath(Project.SourceRootPath, ref IncludePrivatePaths);
                Util.ResolvePath(Project.SourceRootPath, ref PrecompSourceExclude);
                Util.ResolvePath(Project.SourceRootPath, ref PrecompSourceExcludeFolders);
                Util.ResolvePath(Project.SourceRootPath, ref ConsumeWinRTExtensions);
                Util.ResolvePath(Project.SourceRootPath, ref ExcludeWinRTExtensions);
                Util.ResolvePath(Project.SourceRootPath, ref ResourceIncludePaths);
                Util.ResolvePath(Project.SourceRootPath, ref ResourceIncludePrivatePaths);
                Util.ResolvePath(Project.SourceRootPath, ref SourceFilesExceptionsEnabled);
                Util.ResolvePath(Project.SourceRootPath, ref SourceFilesExceptionsEnabledWithExternC);
                Util.ResolvePath(Project.SourceRootPath, ref SourceFilesExceptionsEnabledWithSEH);
                Util.ResolvePath(Project.SourceRootPath, ref AdditionalManifestFiles);
                if (!string.IsNullOrEmpty(XmlDocumentationFile))
                    Util.ResolvePath(Project.SourceRootPath, ref XmlDocumentationFile);

                if (ModuleDefinitionFile != null)
                {
                    Util.ResolvePath(Project.SourceRootPath, ref ModuleDefinitionFile);
                }

                if (Project.IsFileNameToLower)
                {
                    ProjectFileName = ProjectFileName.ToLowerInvariant();
                    BffFileName = BffFileName.ToLowerInvariant();
                }

                if (Project.IsTargetFileNameToLower)
                {
                    TargetFilePlatformPrefix = TargetFilePlatformPrefix.ToLowerInvariant();
                    TargetFilePrefix = TargetFilePrefix.ToLowerInvariant();
                    TargetFileName = TargetFileName.ToLowerInvariant();
                    TargetFileSuffix = TargetFileSuffix.ToLowerInvariant();
                    TargetFileFullName = TargetFileFullName.ToLowerInvariant();
                    TargetFileFullNameWithExtension = TargetFileFullNameWithExtension.ToLowerInvariant();
                    TargetFileFullExtension = TargetFileFullExtension.ToLowerInvariant();
                }

                _resolvedTargetDependsFiles.AddRange(TargetDependsFiles);
                _resolvedTargetCopyFiles.AddRange(TargetCopyFiles);

                foreach (var keyValuePair in TargetCopyFilesToSubDirectory)
                {
                    _resolvedTargetCopyFilesToSubDirectory.Add(keyValuePair);
                }

                foreach (var tuple in new[] {
                    Tuple.Create(EventPreBuildExe,        _resolvedEventPreBuildExe),
                    Tuple.Create(EventPostBuildExe,       _resolvedEventPostBuildExe),
                    Tuple.Create(EventCustomPreBuildExe,  _resolvedEventCustomPreBuildExe),
                    Tuple.Create(EventCustomPostBuildExe, _resolvedEventCustomPostBuildExe),
                })
                {
                    UniqueList<BuildStepBase> eventsToResolve = tuple.Item1;
                    UniqueList<BuildStepBase> resolvedEvents = tuple.Item2;

                    foreach (BuildStepBase eventToResolve in eventsToResolve)
                        eventToResolve.Resolve(resolver);

                    resolvedEvents.AddRange(eventsToResolve);
                }

                foreach (var customFileBuildStep in CustomFileBuildSteps)
                {
                    customFileBuildStep.Resolve(resolver);
                    Util.ResolvePath(Project.SourceRootPath, ref customFileBuildStep.KeyInput);
                    Util.ResolvePath(Project.SourceRootPath, ref customFileBuildStep.Executable);
                    Util.ResolvePath(Project.SourceRootPath, ref customFileBuildStep.Output);
                    Util.ResolvePath(Project.SourceRootPath, ref customFileBuildStep.AdditionalInputs);
                }

                if (CustomBuildSettings != null)
                {
                    CustomBuildSettings.Resolve(resolver);
                    Util.ResolvePath(Project.SourceRootPath, ref CustomBuildSettings.OutputFile);
                }

                foreach (var option in Options)
                {
                    var pathOption = option as Options.PathOption;
                    if (pathOption != null)
                    {
                        pathOption.Path = resolver.Resolve(pathOption.Path);
                        Util.ResolvePath(Project.SourceRootPath, ref pathOption.Path);
                    }
                }

                foreach (var filter in ForcedIncludesFilters)
                {
                    Util.ResolvePath(Project.SourceRootPath, ref filter.ExcludeFiles);
                    Util.ResolvePath(Project.SourceRootPath, ref filter.FilterFiles);
                }

                foreach (var eventDictionary in new[]{
                    EventPreBuildExecute,
                    EventCustomPrebuildExecute,
                    EventPostBuildExecute,
                    EventCustomPostBuildExecute
                })
                {
                    foreach (KeyValuePair<string, BuildStepBase> eventPair in eventDictionary)
                        eventPair.Value.Resolve(resolver);
                }

                if (PostBuildStampExe != null)
                    PostBuildStampExe.Resolve(resolver);

                if (PostBuildStepTest != null)
                    PostBuildStepTest.Resolve(resolver);

                string dependencyExtension = Util.GetProjectFileExtension(this);
                ProjectFullFileNameWithExtension = ProjectFullFileName + dependencyExtension;

                if (string.IsNullOrEmpty(ProjectGuid) && Project.SharpmakeProjectType != ProjectTypeAttribute.Compile)
                    ProjectGuid = Util.BuildGuid(ProjectFullFileNameWithExtension, Project.GuidReferencePath);

                if (PrecompHeader != null)
                    PrecompHeader = Util.SimplifyPath(PrecompHeader);
                if (PrecompSource != null)
                    PrecompSource = Util.SimplifyPath(PrecompSource);

                ProjectReferencesByPath.Resolve(Project.SourceRootPath, resolver);

                resolver.RemoveParameter("conf");
                resolver.RemoveParameter("target");

                _isResolved = true;
            }

            private void SetDependency(
                Type projectType,
                ITarget target,
                DependencySetting value
            )
            {
                KeyValuePair<Type, ITarget> pair = new KeyValuePair<Type, ITarget>(projectType, target);
                DependencySetting previousValue;

                if (value < 0) //LCTODO remove when the deprecated dependency settings are removed
                    value = DependencySetting.OnlyBuildOrder;

                if (_dependenciesSetting.TryGetValue(pair, out previousValue) && value != previousValue)
                {
                    _dependenciesSetting[pair] = value | previousValue;
                }
                else
                {
                    _dependenciesSetting[pair] = value;
                }
            }

            // These dependencies are always propagated to other dependent projects.
            public void AddPublicDependency<TPROJECT>(
                ITarget target,
                DependencySetting dependencySetting = DependencySetting.Default,
                [CallerFilePath] string sourceFilePath = "",
                [CallerLineNumber] int sourceLineNumber = 0)
            {
                AddPublicDependency(target, typeof(TPROJECT), dependencySetting, sourceFilePath, sourceLineNumber);
            }

            public virtual void AddPublicDependency(
                ITarget target,
                Type projectType,
                DependencySetting dependencySetting = DependencySetting.Default,
                [CallerFilePath] string sourceFilePath = "",
                [CallerLineNumber] int sourceLineNumber = 0)
            {
                if (target == null)
                    return;
                if (HaveDependency(projectType))
                    throw new Error(Util.FormatCallerInfo(sourceFilePath, sourceLineNumber)
                                    + "error: Project configuration {0} already contains dependency to {1} for target {2}",
                                    Owner.GetType().ToNiceTypeName(),
                                    projectType.ToNiceTypeName(),
                                    target.ToString());
                UnResolvedPublicDependencies.Add(projectType, target);
                SetDependency(projectType, target, dependencySetting);
            }

            // These dependencies will never be propagated to other projects that depend on us
            public void AddPrivateDependency<TPROJECT>(
                ITarget target,
                DependencySetting dependencySetting = DependencySetting.Default,
                [CallerFilePath] string sourceFilePath = "",
                [CallerLineNumber] int sourceLineNumber = 0)
            {
                AddPrivateDependency(target, typeof(TPROJECT), dependencySetting, sourceFilePath, sourceLineNumber);
            }

            public virtual void AddPrivateDependency(
                ITarget target,
                Type projectType,
                DependencySetting dependencySetting = DependencySetting.Default,
                [CallerFilePath] string sourceFilePath = "",
                [CallerLineNumber] int sourceLineNumber = 0)
            {
                if (target == null)
                    return;
                if (HaveDependency(projectType))
                    throw new Error(Util.FormatCallerInfo(sourceFilePath, sourceLineNumber)
                                    + "error: Project configuration {0} already contains dependency to {1} for target {2}",
                                    Owner.GetType().ToNiceTypeName(),
                                    projectType.ToNiceTypeName(),
                                    target.ToString());

                UnResolvedPrivateDependencies.Add(projectType, target);
                SetDependency(projectType, target, dependencySetting);
            }

            public bool HaveDependency<TPROJECT>()
            {
                return HaveDependency(typeof(TPROJECT));
            }

            public bool HaveDependency(Type projectType)
            {
                return UnResolvedPrivateDependencies.ContainsKey(projectType) || UnResolvedProtectedDependencies.ContainsKey(projectType) || UnResolvedPublicDependencies.ContainsKey(projectType);
            }

            /// <summary>
            /// Gets the dependency settings configuration for the given project type of this configuration.
            /// </summary>
            /// <param name="projectType"> The project type.</param>
            /// <returns>The specified project's dependency settings with related flags activated.
            /// </returns>
            public DependencySetting GetDependencySetting(Type projectType)
            {
                DependencySetting dependencyInheritance = DependencySetting.OnlyBuildOrder;
                foreach (var dependency in _dependenciesSetting)
                {
                    if (dependency.Key.Key == projectType)
                        dependencyInheritance |= dependency.Value;
                }
                return dependencyInheritance;
            }

            private Configuration GetDependencyConfiguration(Builder builder, Configuration visitedConfiguration, KeyValuePair<Type, ITarget> pair)
            {
                Project dependencyProject = builder.GetProject(pair.Key);
                if (dependencyProject == null)
                    throw new Error("resolving dependencies for {0}: cannot find project dependency of type {1} induced by {2}",
                        Owner.GetType().ToNiceTypeName(), pair.Key.ToNiceTypeName(), visitedConfiguration.ToString());

                Configuration dependencyConf = dependencyProject.GetConfiguration(pair.Value);
                if (dependencyConf == null)
                {
                    var messageBuilder = new System.Text.StringBuilder();

                    messageBuilder.AppendFormat(
                            "resolving dependencies for {0}: cannot find dependency project configuration {1} in project {2} induced by {3}",
                            Owner.GetType().ToNiceTypeName(),
                            pair.Value,
                            pair.Key.ToNiceTypeName(),
                            visitedConfiguration.ToString()
                    );
                    if (pair.Value.GetType() == dependencyProject.Targets.TargetType)
                    {
                        messageBuilder.AppendFormat(
                            ".  The target type is correct.  The error can be caused by missing calls to AddTargets or unwanted calls to AddFragmentMask in the constructor of {0}.",
                            dependencyProject.GetType().ToNiceTypeName()
                        );
                    }
                    else
                    {
                        messageBuilder.AppendFormat(
                            ".  Are you passing the appropriate target type in AddDependency<{0}>(...)?  It should be type {1}.",
                            dependencyProject.GetType().ToNiceTypeName(),
                            dependencyProject.Targets.TargetType.ToNiceTypeName()
                        );
                    }
                    messageBuilder.AppendLine();

                    if (dependencyProject.Configurations.Any())
                    {
                        messageBuilder.AppendLine("Project configurations are:");
                        int i = 0;
                        foreach (var conf in dependencyProject.Configurations)
                            messageBuilder.AppendLine(++i + "/" + dependencyProject.Configurations.Count + " " + conf.ToString());
                    }
                    else
                    {
                        messageBuilder.AppendLine("The project does not contain any configurations!");
                    }

                    Trace.WriteLine(messageBuilder.ToString());
                    Debugger.Break();

                    throw new Error(messageBuilder.ToString());
                }

                if (!dependencyConf.Target.IsEqualTo(pair.Value))
                    throw new Error(
                        "resolving dependencies for {0}: project {1} cannot depends other project on many target: {2} {3} (induced by {4})",
                        Owner.GetType().ToNiceTypeName(), dependencyProject.GetType().ToNiceTypeName(), dependencyConf.Target, pair.Value, visitedConfiguration.ToString());

                return dependencyConf;
            }

            private void GetRecursiveDependencies(
                HashSet<Configuration> resolved,
                HashSet<Configuration> unresolved
            )
            {
                foreach (Configuration c in ResolvedDependencies)
                {
                    if (resolved.Contains(c))
                        continue;

                    if (!unresolved.Add(c))
                        throw new Error($"Cyclic dependency detected while following dependency chain of configuration: {this}");

                    c.GetRecursiveDependencies(resolved, unresolved);

                    resolved.Add(c);
                    unresolved.Remove(c);
                }
            }

            internal List<Configuration> GetRecursiveDependencies()
            {
                var result = new HashSet<Configuration>();
                GetRecursiveDependencies(result, new HashSet<Configuration>());

                return result.ToList();
            }

            public DotNetReferenceCollection DotNetReferences = new DotNetReferenceCollection();

            // For source compatibility, ProjectReferencesByPath is still an IEnumerable<string>
            public class ProjectReferencesByPathContainer : IEnumerable<string>
            {
                public class Info
                {
                    public string projectFilePath { get; internal set; }
                    public Guid projectGuid { get; internal set; }
                    public RefOptions refOptions { get; internal set; }
                    public Guid projectTypeGuid { get; internal set; }
                };

                [Flags]
                public enum RefOptions
                {
                    ReferenceOutputAssembly = 1 << 0,
                    CopyLocalSatelliteAssemblies = 1 << 1,
                    LinkLibraryDependencies = 1 << 2,
                    UseLibraryDependencyInputs = 1 << 3,
                    // VC default option
                    Default = ReferenceOutputAssembly | LinkLibraryDependencies,
                };

                /// <summary>
                /// Adds a new ProjectReferencesByPath path, with optionally the guid.
                /// Adding the guid allows to set the reference without opening the project.
                /// </summary>
                /// <param name="projectFilePath">The project file path</param>
                /// <param name="projectGuid">An optional project guid</param>
                /// <param name="refOptions">Reference options</param>
                /// <param name="projectTypeGuid">An optional project type guid, one member of ProjectTypeGuids. Deduced from file extension if not provided.</param>
                public void Add(string projectFilePath, Guid projectGuid = new Guid(), RefOptions refOptions = RefOptions.Default, Guid projectTypeGuid = new Guid())
                {
                    _projectsInfos.Add(new Info()
                    {
                        projectFilePath = projectFilePath,
                        projectGuid = projectGuid,
                        refOptions = refOptions,
                        projectTypeGuid = projectTypeGuid
                    });
                }

                public void AddRange(IEnumerable<string> projectFilePaths)
                {
                    foreach (var projectFilePath in projectFilePaths)
                    {
                        Add(projectFilePath);
                    }
                }

                public int Count => ProjectsInfos.Count();

                public IEnumerator<string> GetEnumerator()
                {
                    return ProjectsInfos.Select(pi => pi.projectFilePath).GetEnumerator();
                }

                IEnumerator IEnumerable.GetEnumerator()
                {
                    return GetEnumerator();
                }

                public void Clear()
                {
                    _projectsInfos.Clear();
                }


                internal void Resolve(string sourceRootPath, Resolver resolver)
                {
                    if (IsResolved)
                        return;

                    if (_projectsInfos.Any())
                    {
                        for (int i = 0; i < _projectsInfos.Count; i++)
                        {
                            Info projectInfo = _projectsInfos[i];
                            string path = resolver.Resolve(projectInfo.projectFilePath);
                            Util.ResolvePath(sourceRootPath, ref path);
                            projectInfo.projectFilePath = path;
                        }
                    }

                    IsResolved = true;
                }

                public bool IsResolved { get; private set; } = false;
                public IEnumerable<Info> ProjectsInfos => _projectsInfos;
                private List<Info> _projectsInfos = new List<Info>();
            }

            public ProjectReferencesByPathContainer ProjectReferencesByPath = new ProjectReferencesByPathContainer();
            public Strings ReferencesByName = new Strings();
            public Strings ReferencesByNameExternal = new Strings();
            public Strings ReferencesByPath = new Strings();
            public string ConditionalReferencesByPathCondition = string.Empty;
            public Strings ConditionalReferencesByPath = new Strings();
            public Strings ForceUsingFiles = new Strings();

            public Strings CustomPropsFiles = new Strings();  // vs2010+ .props files
            public Strings CustomTargetsFiles = new Strings();  // vs2010+ .targets files

            // NuGet packages (only C# for now)
            public PackageReferences ReferencesByNuGetPackage = new PackageReferences();

            public bool? ReferenceOutputAssembly = null;

            private List<Configuration> _resolvedDependencies;
            public IEnumerable<Configuration> ResolvedDependencies => _resolvedDependencies;

            private List<Configuration> _resolvedPrivateDependencies;
            public IEnumerable<Configuration> ResolvedPrivateDependencies => _resolvedPrivateDependencies;

            private List<Configuration> _resolvedPublicDependencies;
            public IEnumerable<Configuration> ResolvedPublicDependencies => _resolvedPublicDependencies;

            private static int SortConfigurationForLink(Configuration l, Configuration r)
            {
                if (l.Project.DependenciesOrder != r.Project.DependenciesOrder)
                    return l.Project.DependenciesOrder.CompareTo(r.Project.DependenciesOrder);

                return string.Compare(l.Project.FullClassName, r.Project.FullClassName, StringComparison.Ordinal);
            }

            internal class DependencyNode
            {
                internal DependencyNode(Configuration inConfiguration, DependencySetting inDependencySetting)
                {
                    _configuration = inConfiguration;
                    _dependencySetting = inDependencySetting;
                }

                internal Configuration _configuration;
                internal DependencySetting _dependencySetting;
                internal Dictionary<DependencyNode, DependencyType> _childNodes = new Dictionary<DependencyNode, DependencyType>();
            }

            public class VcxprojUserFileSettings
            {
                public string LocalDebuggerCommand = RemoveLineTag;
                public string LocalDebuggerCommandArguments = RemoveLineTag;
                public string LocalDebuggerEnvironment = RemoveLineTag;
                public string LocalDebuggerWorkingDirectory = RemoveLineTag;
                public string RemoteDebuggerCommand = RemoveLineTag;
                public string RemoteDebuggerCommandArguments = RemoveLineTag;
                public string RemoteDebuggingMode = RemoveLineTag;
                public string RemoteDebuggerWorkingDirectory = RemoveLineTag;
                public bool OverwriteExistingFile = true;
            }

            public VcxprojUserFileSettings VcxprojUserFile = null;

            public class CsprojUserFileSettings
            {
                public enum StartActionSetting
                {
                    Project,
                    Program,
                    URL
                }

                public StartActionSetting StartAction = StartActionSetting.Project;
                public string StartProgram = RemoveLineTag;
                public string StartURL = RemoveLineTag;
                public string StartArguments = RemoveLineTag;
                public string WorkingDirectory = RemoveLineTag;
                public bool OverwriteExistingFile = true;
                public bool EnableUnmanagedDebug = false;
            }
            public CsprojUserFileSettings CsprojUserFile = null;

            internal class PropagationSettings
            {
                internal PropagationSettings(DependencySetting inDependencySetting, bool inIsImmediate, bool inHasPublicPathToRoot, bool inHasPublicPathToImmediate, bool inGoesThroughDLL)
                {
                    _dependencySetting = inDependencySetting;
                    _isImmediate = inIsImmediate;
                    _hasPublicPathToRoot = inHasPublicPathToRoot;
                    _hasPublicPathToImmediate = inHasPublicPathToImmediate;
                    _goesThroughDLL = inGoesThroughDLL;
                }

                public override bool Equals(object obj)
                {
                    if (ReferenceEquals(null, obj))
                        return false;
                    if (ReferenceEquals(this, obj))
                        return true;
                    if (obj.GetType() != GetType())
                        return false;

                    PropagationSettings other = (PropagationSettings)obj;

                    return _dependencySetting == other._dependencySetting &&
                           _isImmediate == other._isImmediate &&
                           _hasPublicPathToRoot == other._hasPublicPathToRoot &&
                           _hasPublicPathToImmediate == other._hasPublicPathToImmediate &&
                           _goesThroughDLL == other._goesThroughDLL;
                }

                public override int GetHashCode()
                {
                    unchecked // Overflow is fine, just wrap
                    {
                        int hash = 17;
                        hash = hash * 23 + _dependencySetting.GetHashCode();
                        hash = hash * 23 + _isImmediate.GetHashCode();
                        hash = hash * 23 + _hasPublicPathToRoot.GetHashCode();
                        hash = hash * 23 + _hasPublicPathToImmediate.GetHashCode();
                        hash = hash * 23 + _goesThroughDLL.GetHashCode();
                        return hash;
                    }
                }

                internal readonly DependencySetting _dependencySetting;
                internal readonly bool _isImmediate;
                internal readonly bool _hasPublicPathToRoot;
                internal readonly bool _hasPublicPathToImmediate;
                internal readonly bool _goesThroughDLL;
            }

            internal void Link(Builder builder)
            {
                Trace.Assert(_linkState == LinkState.NotLinked);
                _linkState = LinkState.Linking;

                if (builder.DumpDependencyGraph && !Project.IsFastBuildAll)
                {
                    DependencyTracker.Instance.AddDependency(DependencyType.Public, Project, this, UnResolvedPublicDependencies, _dependenciesSetting);
                    DependencyTracker.Instance.AddDependency(DependencyType.Private, Project, this, UnResolvedPrivateDependencies, _dependenciesSetting);
                }

                // Check if we need to add dependencies on libs that we compile (in the current solution)
                bool explicitDependenciesGlobal = true;
                if (IsFastBuild)
                {
                    explicitDependenciesGlobal = Sharpmake.Options.GetObject<Options.Vc.Linker.UseLibraryDependencyInputs>(this) != Sharpmake.Options.Vc.Linker.UseLibraryDependencyInputs.Enable;
                }
                else
                {
                    explicitDependenciesGlobal = Sharpmake.Options.GetObject<Options.Vc.Linker.LinkLibraryDependencies>(this) != Sharpmake.Options.Vc.Linker.LinkLibraryDependencies.Enable;
                }

                // create a tree of dependency from this configuration
                DependencyNode rootNode = BuildDependencyNodeTree(builder, this);

                HashSet<Configuration> resolvedPublicDependencies = new HashSet<Configuration>();
                HashSet<Configuration> resolvedPrivateDependencies = new HashSet<Configuration>();

                var resolvedDotNetPublicDependencies = new HashSet<DotNetDependency>();
                var resolvedDotNetPrivateDependencies = new HashSet<DotNetDependency>();

                var visitedNodes = new Dictionary<DependencyNode, List<PropagationSettings>>();
                var visitingNodes = new Stack<Tuple<DependencyNode, PropagationSettings>>();
                visitingNodes.Push(Tuple.Create(rootNode, new PropagationSettings(DependencySetting.Default, true, true, true, false)));

                while (visitingNodes.Count > 0)
                {
                    var visitedTuple = visitingNodes.Pop();

                    var visitedNode = visitedTuple.Item1;
                    var propagationSetting = visitedTuple.Item2;

                    bool nodeAlreadyVisited = visitedNodes.ContainsKey(visitedNode);
                    if (nodeAlreadyVisited && visitedNodes[visitedNode].Contains(propagationSetting))
                        continue;

                    if (!nodeAlreadyVisited)
                        visitedNodes[visitedNode] = new List<PropagationSettings>();
                    visitedNodes[visitedNode].Add(propagationSetting);

                    Configuration dependency = visitedNode._configuration;

                    bool isRoot = visitedNode == rootNode;
                    bool isImmediate = propagationSetting._isImmediate;
                    bool hasPublicPathToRoot = propagationSetting._hasPublicPathToRoot;
                    bool hasPublicPathToImmediate = propagationSetting._hasPublicPathToImmediate;
                    bool goesThroughDLL = propagationSetting._goesThroughDLL;

                    foreach (var childNode in visitedNode._childNodes)
                    {
                        var childTuple = Tuple.Create(
                            childNode.Key,
                            new PropagationSettings(
                                isRoot ? childNode.Key._dependencySetting : (propagationSetting._dependencySetting & childNode.Key._dependencySetting), // propagate the parent setting by masking it
                                isRoot, // only children of root are immediate
                                (isRoot || hasPublicPathToRoot) && childNode.Value == DependencyType.Public,
                                (isImmediate || hasPublicPathToImmediate) && childNode.Value == DependencyType.Public,
                                !isRoot && (goesThroughDLL || visitedNode._configuration.Output == OutputType.Dll)
                            )
                        );

                        visitingNodes.Push(childTuple);
                    }

                    if (isRoot)
                        continue;

                    if (hasPublicPathToRoot)
                    {
                        resolvedPrivateDependencies.Remove(dependency);
                        resolvedPublicDependencies.Add(dependency);
                    }
                    else if (!resolvedPublicDependencies.Contains(dependency))
                    {
                        resolvedPrivateDependencies.Add(dependency);
                    }

                    bool isExport = dependency.Project.SharpmakeProjectType == ProjectTypeAttribute.Export;
                    bool compile = dependency.Project.SharpmakeProjectType == ProjectTypeAttribute.Generate ||
                                   dependency.Project.SharpmakeProjectType == ProjectTypeAttribute.Compile;

                    var dependencySetting = propagationSetting._dependencySetting;
                    if (dependencySetting.HasFlag(DependencySetting.InheritBuildSteps))
                    {
                        _resolvedEventPreBuildExe.AddRange(dependency.EventPreBuildExe);
                        _resolvedEventPostBuildExe.AddRange(dependency.EventPostBuildExe);
                        _resolvedEventCustomPreBuildExe.AddRange(dependency.EventCustomPreBuildExe);
                        _resolvedEventCustomPostBuildExe.AddRange(dependency.EventCustomPostBuildExe);
                        _resolvedTargetCopyFiles.AddRange(dependency.TargetCopyFiles);
                        _resolvedTargetDependsFiles.AddRange(dependency.TargetDependsFiles);
                        _resolvedExecDependsFiles.AddRange(dependency.EventPreBuildExe);
                        _resolvedExecDependsFiles.AddRange(dependency.EventPostBuildExe);

                        foreach (var keyValuePair in dependency.TargetCopyFilesToSubDirectory)
                        {
                            _resolvedTargetCopyFilesToSubDirectory.Add(keyValuePair);
                        }
                    }
                    else if (Output == OutputType.None && isExport == false)
                    {
                        GenericBuildDependencies.Add(dependency);
                    }

                    if (dependency.Output == OutputType.Lib
                        || dependency.Output == OutputType.Dll
                        || dependency.Output == OutputType.Utility
                        || dependency.Output == OutputType.None)
                    {
                        bool wantIncludePaths = isImmediate || hasPublicPathToImmediate;
                        if (wantIncludePaths && dependencySetting.HasFlag(DependencySetting.IncludePaths))
                        {
                            DependenciesIncludePaths.AddRange(dependency.IncludePaths);
                            DependenciesIncludeSystemPaths.AddRange(dependency.IncludeSystemPaths);
                            _dependenciesResourceIncludePaths.AddRange(dependency.ResourceIncludePaths);

                            // Is there a case where we want the defines but *not* the include paths?
                            if (dependencySetting.HasFlag(DependencySetting.Defines))
                                Defines.AddRange(dependency.ExportDefines);
                        }
                    }

                    switch (dependency.Output)
                    {
                        case OutputType.None:
                        case OutputType.Lib:
                            {
                                bool dependencyOutputLib = dependency.Output == OutputType.Lib;

                                if (dependencyOutputLib && !goesThroughDLL &&
                                    (Output == OutputType.Lib ||
                                     dependency.ExportSymbolThroughProject == null ||
                                     dependency.ExportSymbolThroughProject == Project.GetType())
                                )
                                {
                                    if (explicitDependenciesGlobal || !compile)
                                        PlatformRegistry.Get<IConfigurationTasks>(dependency.Platform).SetupStaticLibraryPaths(this, dependencySetting, dependency);
                                    if (dependencySetting.HasFlag(DependencySetting.LibraryFiles))
                                        ConfigurationDependencies.Add(dependency);
                                    if (dependencySetting == DependencySetting.OnlyBuildOrder)
                                        BuildOrderDependencies.Add(dependency);
                                }

                                if (!goesThroughDLL)
                                {
                                    if (dependencySetting.HasFlag(DependencySetting.LibraryPaths))
                                        DependenciesOtherLibraryPaths.AddRange(dependency.LibraryPaths);

                                    if (dependencySetting.HasFlag(DependencySetting.LibraryFiles))
                                        DependenciesOtherLibraryFiles.AddRange(dependency.LibraryFiles);

                                    if (dependencySetting.HasFlag(DependencySetting.ForceUsingAssembly))
                                        DependenciesForceUsingFiles.AddRange(dependency.ForceUsingFiles);
                                }

                                // If our no-output project is just a build-order dependency, update the build order accordingly
                                if (!dependencyOutputLib && isImmediate && dependencySetting == DependencySetting.OnlyBuildOrder && !isExport)
                                    GenericBuildDependencies.Add(dependency);
                            }
                            break;
                        case OutputType.Dll:
                            {
                                var configTasks = PlatformRegistry.Get<IConfigurationTasks>(dependency.Platform);

                                if (dependency.ExportDllSymbols && (isImmediate || hasPublicPathToRoot || !goesThroughDLL))
                                {
                                    if (explicitDependenciesGlobal || !compile || (IsFastBuild && Util.IsDotNet(dependency)))
                                        configTasks.SetupDynamicLibraryPaths(this, dependencySetting, dependency);
                                    if (dependencySetting.HasFlag(DependencySetting.LibraryFiles))
                                        ConfigurationDependencies.Add(dependency);
                                    if (dependencySetting.HasFlag(DependencySetting.ForceUsingAssembly))
                                        ForceUsingDependencies.Add(dependency);
                                    if (dependencySetting == DependencySetting.OnlyBuildOrder)
                                        BuildOrderDependencies.Add(dependency);

                                    // check if that case is valid: dll with additional libs
                                    if (isExport && !goesThroughDLL)
                                    {
                                        if (dependencySetting.HasFlag(DependencySetting.LibraryPaths))
                                            DependenciesOtherLibraryPaths.AddRange(dependency.LibraryPaths);

                                        if (dependencySetting.HasFlag(DependencySetting.LibraryFiles))
                                            DependenciesOtherLibraryFiles.AddRange(dependency.LibraryFiles);
                                    }
                                }

                                if (!dependency.ExportDllSymbols && (isImmediate || hasPublicPathToRoot || !goesThroughDLL))
                                {
                                    if (dependencySetting.HasFlag(DependencySetting.LibraryFiles) ||
                                        dependencySetting.HasFlag(DependencySetting.ForceUsingAssembly) ||
                                        dependencySetting == DependencySetting.OnlyBuildOrder)
                                        BuildOrderDependencies.Add(dependency);
                                }

                                if (dependencySetting.HasFlag(DependencySetting.AdditionalUsingDirectories) ||
                                    dependencySetting.HasFlag(DependencySetting.ForceUsingAssembly))
                                    AdditionalUsingDirectories.Add(dependency.TargetPath);

                                string dependencyDllFullPath = Path.Combine(dependency.TargetPath, dependency.TargetFileFullNameWithExtension);
                                if ((Output == OutputType.Exe || ExecuteTargetCopy)
                                    && dependency.AllowOutputDllCopy
                                    && dependencySetting.HasFlag(DependencySetting.LibraryFiles)
                                    && dependency.TargetPath != TargetPath)
                                {
                                    // If using OnlyBuildOrder, ExecuteTargetCopy must be set to enable the copy.
                                    if (dependencySetting != DependencySetting.OnlyBuildOrder || ExecuteTargetCopy)
                                    {
                                        _resolvedTargetCopyFiles.Add(dependencyDllFullPath);
                                        // Add PDBs only if they exist and the dependency is not an [export] project
                                        if (!isExport && Sharpmake.Options.GetObject<Options.Vc.Linker.GenerateDebugInformation>(dependency) != Sharpmake.Options.Vc.Linker.GenerateDebugInformation.Disable)
                                        {
                                            if (dependency.CopyLinkerPdbToDependentTargets)
                                                _resolvedTargetCopyFiles.Add(dependency.LinkerPdbFilePath);

                                            if (dependency.CopyCompilerPdbToDependentTargets)
                                                _resolvedTargetCopyFiles.Add(dependency.CompilerPdbFilePath);
                                        }
                                    }
                                    _resolvedEventPreBuildExe.AddRange(dependency.EventPreBuildExe);
                                    _resolvedEventPostBuildExe.AddRange(dependency.EventPostBuildExe);
                                    _resolvedEventCustomPreBuildExe.AddRange(dependency.EventCustomPreBuildExe);
                                    _resolvedEventCustomPostBuildExe.AddRange(dependency.EventCustomPostBuildExe);
                                }
                                _resolvedTargetDependsFiles.Add(dependencyDllFullPath);

                                // If this is not a .Net project, no .Net dependencies are needed
                                if (Util.IsDotNet(this))
                                {
                                    // If the dependency is not a .Net project, it will not function properly when referenced by a .Net compilation process
                                    if (Util.IsDotNet(dependency))
                                    {
                                        if (hasPublicPathToRoot)
                                            resolvedDotNetPublicDependencies.Add(new DotNetDependency(dependency));
                                        else if (isImmediate)
                                            resolvedDotNetPrivateDependencies.Add(new DotNetDependency(dependency));
                                    }
                                    // If the dependency is not a .Net project, it need anyway to be compiled before this one, so we add it as post dependency in the solution
                                    else if (isImmediate && !isExport)
                                    {
                                        GenericBuildDependencies.Add(dependency);
                                    }
                                }
                            }
                            break;
                        case OutputType.IosApp:
                        case OutputType.Exe:
                            {
<<<<<<< HEAD
                                if(dependencySetting != DependencySetting.OnlyBuildOrder)
                                {
                                    if (Output != OutputType.Utility && Output != OutputType.Exe && Output != OutputType.None)
                                        throw new Error("Project {0} cannot depend on OutputType {1} {2}", this, Output, dependency);

                                    if (hasPublicPathToRoot)
                                        resolvedDotNetPublicDependencies.Add(new DotNetDependency(dependency));
                                    else if (isImmediate)
                                        resolvedDotNetPrivateDependencies.Add(new DotNetDependency(dependency));
=======
                                if (hasPublicPathToRoot)
                                    resolvedDotNetPublicDependencies.Add(new DotNetDependency(dependency));
                                else if (isImmediate)
                                    resolvedDotNetPrivateDependencies.Add(new DotNetDependency(dependency));
>>>>>>> 06cd508d

                                    ConfigurationDependencies.Add(dependency);
                                }
                                else
                                {
                                    BuildOrderDependencies.Add(dependency);
                                }
                            }
                            break;
                        case OutputType.Utility:
                            {
                                // As visual studio do not handle reference being different between configuration,
                                // We use the "utility" output to mark a configuration as exclude from build.
                                if (!goesThroughDLL &&
                                        (Output == OutputType.Lib ||
                                         dependency.ExportSymbolThroughProject == null ||
                                         dependency.ExportSymbolThroughProject == Project.GetType()) &&
                                         dependencySetting.HasFlag(DependencySetting.LibraryFiles))
                                {
                                    ConfigurationDependencies.Add(dependency);
                                }
                            }
                            break;
                        case OutputType.DotNetConsoleApp:
                        case OutputType.DotNetClassLibrary:
                        case OutputType.DotNetWindowsApp:
                            {
                                if (dependencySetting.HasFlag(DependencySetting.AdditionalUsingDirectories) ||
                                    dependencySetting.HasFlag(DependencySetting.ForceUsingAssembly))
                                    AdditionalUsingDirectories.Add(dependency.TargetPath);

                                bool? referenceOutputAssembly = ReferenceOutputAssembly;
                                if (isImmediate && dependencySetting == DependencySetting.OnlyBuildOrder)
                                    referenceOutputAssembly = false;
                                if (dependencySetting.HasFlag(DependencySetting.ForceUsingAssembly))
                                    ForceUsingDependencies.Add(dependency);

                                var dotNetDependency = new DotNetDependency(dependency)
                                {
                                    ReferenceOutputAssembly = referenceOutputAssembly
                                };

                                if (!resolvedDotNetPublicDependencies.Contains(dotNetDependency))
                                {
                                    if (hasPublicPathToRoot)
                                    {
                                        resolvedDotNetPrivateDependencies.Remove(dotNetDependency);
                                        resolvedDotNetPublicDependencies.Add(dotNetDependency);
                                    }
                                    else if ((isImmediate || hasPublicPathToImmediate))
                                    {
                                        resolvedDotNetPrivateDependencies.Add(dotNetDependency);
                                    }
                                }
                            }
                            break;
                        default:
                            throw new ArgumentOutOfRangeException();
                    }
                }

                if (resolvedPublicDependencies.Overlaps(resolvedPrivateDependencies) || resolvedDotNetPublicDependencies.Overlaps(resolvedDotNetPrivateDependencies))
                    throw new InternalError("Something goes wrong in Project.Configuration.ResolveDependencies(): same dependency resolved in public and private lists");

                // Will include to the project:
                //  - lib,dll: include paths
                //  - lib,dll: library paths and files
                //  - dll: copy dll to the output executable directory
                _resolvedPublicDependencies = resolvedPublicDependencies.ToList();

                // Will include to the project to act as a project bridge:
                //  - lib: add Library paths and files to be able to link the executable
                //  - dll: Copy dll to the output path
                _resolvedPrivateDependencies = resolvedPrivateDependencies.ToList();

                DotNetPublicDependencies = resolvedDotNetPublicDependencies.ToList();
                DotNetPrivateDependencies = resolvedDotNetPrivateDependencies.ToList();

                // sort base on DependenciesOrder
                _resolvedPublicDependencies.Sort(SortConfigurationForLink);
                _resolvedPrivateDependencies.Sort(SortConfigurationForLink);

                _resolvedDependencies = new List<Configuration>();
                _resolvedDependencies.AddRange(_resolvedPublicDependencies);
                _resolvedDependencies.AddRange(_resolvedPrivateDependencies);

                _linkState = LinkState.Linked;
            }

            static private DependencyNode BuildDependencyNodeTree(Builder builder, Configuration conf)
            {
                DependencyNode rootNode = new DependencyNode(conf, DependencySetting.Default);

                Dictionary<Configuration, DependencyNode> visited = new Dictionary<Configuration, DependencyNode>();

                Stack<DependencyNode> visiting = new Stack<DependencyNode>();
                visiting.Push(rootNode);
                while (visiting.Count > 0)
                {
                    DependencyNode visitedNode = visiting.Pop();
                    Configuration visitedConfiguration = visitedNode._configuration;

                    // if we already know that configuration, just reattach its children to the current node
                    DependencyNode alreadyExisting = null;
                    if (visited.TryGetValue(visitedConfiguration, out alreadyExisting))
                    {
                        foreach (var child in alreadyExisting._childNodes)
                        {
                            System.Diagnostics.Debug.Assert(!visitedNode._childNodes.ContainsKey(child.Key));
                            visitedNode._childNodes.Add(child.Key, child.Value);
                        }
                        continue;
                    }

                    visited.Add(visitedConfiguration, visitedNode);

                    var unresolvedDependencies = new[] { visitedConfiguration.UnResolvedPublicDependencies, visitedConfiguration.UnResolvedPrivateDependencies };
                    foreach (Dictionary<Type, ITarget> dependencies in unresolvedDependencies)
                    {
                        if (dependencies.Count == 0)
                            continue;

                        bool isPrivateDependency = dependencies == visitedConfiguration.UnResolvedPrivateDependencies;
                        DependencyType dependencyType = isPrivateDependency ? DependencyType.Private : DependencyType.Public;

                        foreach (KeyValuePair<Type, ITarget> pair in dependencies)
                        {
                            Configuration dependencyConf = conf.GetDependencyConfiguration(builder, visitedConfiguration, pair);

                            // Get the dependency settings from the owner of the dependency.
                            DependencySetting dependencySetting;
                            if (!visitedConfiguration._dependenciesSetting.TryGetValue(pair, out dependencySetting))
                                dependencySetting = DependencySetting.Default;

                            DependencyNode childNode = new DependencyNode(dependencyConf, dependencySetting);
                            System.Diagnostics.Debug.Assert(!visitedNode._childNodes.ContainsKey(childNode));
                            visitedNode._childNodes.Add(childNode, dependencyType);

                            visiting.Push(childNode);
                        }
                    }
                }

                return rootNode;
            }

            internal void SetPlatformDependentProperties()
            {
                var configTasks = PlatformRegistry.Get<IConfigurationTasks>(Platform);

                DllFullExtension = configTasks.GetDefaultOutputFullExtension(OutputType.Dll);
                ExecutableFullExtension = configTasks.GetDefaultOutputFullExtension(OutputType.Exe);

                if (TargetFilePlatformPrefix == null)
                    TargetFilePlatformPrefix = configTasks.GetOutputFileNamePrefix(Output);
                if (TargetFileFullExtension == null)
                    TargetFileFullExtension = configTasks.GetDefaultOutputFullExtension(Output);
                if (Project is CSharpProject)
                    TargetFileName = Project.AssemblyName;
            }
        }
    }
}<|MERGE_RESOLUTION|>--- conflicted
+++ resolved
@@ -3162,7 +3162,6 @@
                         case OutputType.IosApp:
                         case OutputType.Exe:
                             {
-<<<<<<< HEAD
                                 if(dependencySetting != DependencySetting.OnlyBuildOrder)
                                 {
                                     if (Output != OutputType.Utility && Output != OutputType.Exe && Output != OutputType.None)
@@ -3172,13 +3171,8 @@
                                         resolvedDotNetPublicDependencies.Add(new DotNetDependency(dependency));
                                     else if (isImmediate)
                                         resolvedDotNetPrivateDependencies.Add(new DotNetDependency(dependency));
-=======
-                                if (hasPublicPathToRoot)
-                                    resolvedDotNetPublicDependencies.Add(new DotNetDependency(dependency));
-                                else if (isImmediate)
-                                    resolvedDotNetPrivateDependencies.Add(new DotNetDependency(dependency));
->>>>>>> 06cd508d
-
+
+{}
                                     ConfigurationDependencies.Add(dependency);
                                 }
                                 else
