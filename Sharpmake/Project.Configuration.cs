// Copyright (c) 2017-2021 Ubisoft Entertainment
//
// Licensed under the Apache License, Version 2.0 (the "License");
// you may not use this file except in compliance with the License.
// You may obtain a copy of the License at
//
//     http://www.apache.org/licenses/LICENSE-2.0
//
// Unless required by applicable law or agreed to in writing, software
// distributed under the License is distributed on an "AS IS" BASIS,
// WITHOUT WARRANTIES OR CONDITIONS OF ANY KIND, either express or implied.
// See the License for the specific language governing permissions and
// limitations under the License.
using System;
using System.Collections.Generic;
using System.Diagnostics;
using System.IO;
using System.Linq;
using System.Runtime.CompilerServices;

namespace Sharpmake
{
    /// <summary>
    /// Options to specify the properties of the dependencies between projects. This is used with
    /// <see cref="Project.Configuration.AddPublicDependency"/> and
    /// <see cref="Project.Configuration.AddPrivateDependency"/>.
    /// </summary>
    [Flags]
    public enum DependencySetting
    {
        /// <summary>
        /// The dependent project must be built after the dependency.
        ///  Otherwise the two files have no dependencies.
        /// </summary>
        OnlyBuildOrder = 0,

        /// <summary>
        /// The dependent project inherits the library files of the dependency.
        /// Valid only when the project is a C or a C++ project.
        /// </summary>
        LibraryFiles = 1 << 1,

        /// <summary>
        /// The dependent project inherits the library paths of the dependency.
        /// Valid only when the project is a C or a C++ project.
        /// </summary>
        LibraryPaths = 1 << 2,

        /// <summary>
        /// The dependent project inherits the include paths of the dependency.
        /// Valid only when the project is a C or a C++ project.
        /// </summary>
        IncludePaths = 1 << 3,

        /// <summary>
        /// The dependent project inherits the defined symbols of the dependency.
        /// Valid only when the project is a C or a C++ project.
        /// </summary>
        Defines = 1 << 4,

        /// <summary>
        /// The dependent project inherits the `using` paths of the dependency.
        /// Valid only if the project is a C# project and uses Microsoft C++/CX extensions .
        /// </summary>
        AdditionalUsingDirectories = 1 << 5,
        ForceUsingAssembly = 1 << 6,
        InheritBuildSteps = 1 << 7,

        /// <summary>
        /// Specifies that the dependent project inherits the dependency's library files, library
        /// paths, include paths and defined symbols.
        /// </summary>
        Default = LibraryFiles |
                  LibraryPaths |
                  IncludePaths |
                  Defines | 
                  InheritBuildSteps,

        /// <summary>
        /// Specifies that the dependent project inherits the dependency's include paths and
        /// defined symbols, but not it's library files or library paths. Use this for header-only
        /// C++ libraries.
        /// </summary>
        DefaultWithoutLinking = IncludePaths |
                                Defines,

        DefaultForceUsing = ForceUsingAssembly
                              | IncludePaths
                              | Defines,
<<<<<<< HEAD

        DefaultWithoutBuildSteps = LibraryFiles 
                            | LibraryPaths 
                            | IncludePaths 
                            | Defines,


        ////////////////////////////////////////////////////////////////////////
        // OLD AND DEPRECATED FLAGS
        [Obsolete("Please use OnlyBuildOrder instead.", error: false)]
        OnlyDependencyInSolution = -1,

        [Obsolete("Please use OnlyBuildOrder instead.", error: false)]
        ForcedDependencyInSolution = -1,

        [Obsolete("Please replace by OnlyBuildOrder if that's what you wanted, otherwise remove it, it isn't needed.", error: false)]
        ProjectReference = -1,

        [Obsolete("Please replace by LibraryFiles.", error: false)]
        InheritLibraryFiles = -1,

        [Obsolete("Please replace by LibraryPaths.", error: false)]
        InheritLibraryPaths = -1,

        [Obsolete("Please replace by IncludePaths.", error: false)]
        InheritIncludePaths = -1,

        [Obsolete("Please replace by Defines.", error: false)]
        InheritDefines = -1,

        [Obsolete("Please remove this.", error: false)]
        InheritDependencies = -1,

        [Obsolete("Please replace by LibraryFiles if needed, sharpmake controls the dependency inheritance.", error: false)]
        InheritFromDependenciesLibraryFiles = -1,

        [Obsolete("Please replace by LibraryPaths if needed, sharpmake controls the dependency inheritance.", error: false)]
        InheritFromDependenciesLibraryPaths = -1,

        [Obsolete("Please replace by IncludePaths if needed, sharpmake controls the dependency inheritance.", error: false)]
        InheritFromDependenciesIncludePaths = -1,

        [Obsolete("Please replace by Defines if needed, sharpmake controls the dependency inheritance.", error: false)]
        InheritFromDependenciesDefines = -1,

        [Obsolete("Please replace by OnlyBuildOrder if needed, sharpmake controls the dependency inheritance.", error: false)]
        InheritFromDependenciesNothing = -1,
        [Obsolete("Please replace by OnlyBuildOrder if needed, sharpmake controls the dependency inheritance.", error: false)]
        InheritFromDependenciesDependencies = -1,
=======
>>>>>>> f605ddb7
    }

    /// <summary>
    /// Visibility types for inter-project dependency relationships. This setting is
    /// usually only meaningful in cases where a library depends on another library because
    /// one of its executables has an end-point in the other's dependency graph.
    /// </summary>
    public enum DependencyType
    {
        /// <summary>
        /// Specifies that the dependency relationship is private. The dependent project will not
        /// expose the dependency's exported properties, such as it's include paths.
        /// </summary>
        /// <remarks>
        /// A library that has a private dependency relationship with another library will use that
        /// library internally when compiled but will not expose the private dependency's
        /// exported properties (library paths, include paths, etc.) when other projects link to
        /// it. For example, if library B has a private dependency on C and A wants to link to B,
        /// A will not inherit any of C's include paths, library paths, etc.
        /// </remarks>
        Private,

        /// <summary>
        /// Specifies that the dependency relationship is public. The dependent project will expose
        /// the dependency's exported properties as it's own.
        /// </summary>
        /// <remarks>
        /// A library that has a public dependency relationship with another library will expose
        /// that dependency's include paths, library paths, etc. to any project that has a public
        /// dependency on it. For example, if library B has a public dependency on C and A wants to
        /// link to B, A will inherit all of C's include paths, library paths, etc.
        /// </remarks>
        Public
    }

    public partial class Project
    {
        /// <summary>
        /// Holds the properties of an individual project's configuration. This holds all the
        /// properties and settings needed to generate the configuration.
        /// </summary>
        /// <remarks>
        /// This class is at the core of Sharpmake's generation engine. Methods marked with
        /// <see cref="Generate"/> are passed an instance of this class and set its properties
        /// accordingly in order to generate the configuration. Please refer to the (Sharpmake
        /// documentation and tutorials)[https://github.com/ubisoftinc/Sharpmake/wiki] for a
        /// full explanation.
        /// <para>
        /// Unless specified otherwise, all string properties can contain tokens that are resolved
        /// after the configuration phase, during the generation. Those tokens are inserted
        /// using square brackets. For example, you can write the following to refer to the
        /// project's */src/code.cpp* file in it's root.
        /// <c>
        ///     conf.Property = "[project.SourceRootPath]/src/code.cpp";
        /// </c>
        /// This is very useful for paths because they often need to combine path elements, and
        /// this is much less verbose than <c>Path.Combine</c>. This is also useful because Sharpmake
        /// currently doesn't support string interpolation (it uses Roslyn to compile the scripts).
        /// Note, however, these tokens don't understand the scope in which they're used and
        /// only support the following source objects:
        ///     * `project`
        ///     * `solution`
        ///     * `conf`
        /// </para>
        /// <note>
        /// There is one important caveat for C++ projects in relation to exceptions. Because
        /// Sharpmake was originally designed as an internal tool to build engines for interactive
        /// games at Ubisoft, **C++ exceptions are disabled by default**. If your project uses
        /// exceptions, they currently must be manually re-enabled by adding the correct exception
        /// setting. For Visual Studio projects, add the correct value of
        /// <see cref="Options.Vc.Compiler.Exceptions"/> to the
        /// <see cref="Sharpmake.Configuration.Options"/> property, as in the example below.
        /// <code language=cs>
        ///     conf.Options.Add(Sharpmake.Options.Vc.Compiler.Exceptions.Enable);
        /// </code>
        /// </note>
        /// <note>
        /// In addition, you can selectively enable and disable exceptions on source files on a
        /// file-by-file basis using <see cref="SourceFilesExceptionsEnabled"/>,
        /// <see cref="SourceFilesExceptionsEnabledWithExternC"/> or
        /// <see cref="SourceFilesExceptionsEnabledWithSEH"/>.
        /// </note>
        /// <note>
        /// Finally, source files compiled in a context that requires C++ exceptions
        /// (such as source files compiled with the WinRT extensions)
        /// are implicitly added to <see cref="SourceFilesExceptionsEnabled"/>.
        /// </note>
        /// </remarks>
        [Resolver.Resolvable]
        public class Configuration : Sharpmake.Configuration
        {
            /// <summary>
            /// Interface for classes that implement platform-specific tasks for generating
            /// configurations. An implementation of this interface is required when generating
            /// for a platform.
            /// </summary>
            /// <remarks>
            /// Implementations can assume that they will only be called by Sharpmake, and that the
            /// arguments are sane (ex: <see cref="SetupStaticLibraryPaths"/> is passed valid (non-null)
            /// configurations).
            /// </remarks>
            public interface IConfigurationTasks
            {
                /// <summary>
                /// Sets up the library paths when adding a dependency on a dynamic library.
                /// </summary>
                /// <param name="configuration">The <see cref="Configuration"/> instance on which
                ///        to set the paths.</param>
                /// <param name="dependencySetting">The <see cref="DependencySetting"/> bitflags
                ///        that specify the properties of the dependency relationship.</param>
                /// <param name="dependency">The <see cref="Configuration"/> instance of the dependency.</param>
                void SetupDynamicLibraryPaths(Configuration configuration, DependencySetting dependencySetting, Configuration dependency);

                /// <summary>
                /// Sets up the library paths when adding a dependency on a static library.
                /// </summary>
                /// <param name="configuration">The <see cref="Configuration"/> instance on which to 
                ///        set the paths.</param>
                /// <param name="dependencySetting">The <see cref="DependencySetting"/> bitflags
                ///        that specify the properties of the dependency relationship.</param>
                /// <param name="dependency">The <see cref="Configuration"/> instance of the dependency.</param>
                void SetupStaticLibraryPaths(Configuration configuration, DependencySetting dependencySetting, Configuration dependency);

                /// <summary>
                /// Gets the default file extension for a given output type.
                /// </summary>
                /// <param name="outputType">The <see cref="OutputType"/> whose default file extension we are seeking.</param>
                /// <returns>A string, containing the file extension (not including the dot (.) prefix).</returns>
                string GetDefaultOutputExtension(OutputType outputType);

                /// <summary>
                /// Gets the library paths native to the specified configuration's platform.
                /// </summary>
                /// <param name="configuration">The <see cref="Configuration"/> to get the paths for.</param>
                /// <returns>A list of library paths for the specified configuration and platform.</returns>
                IEnumerable<string> GetPlatformLibraryPaths(Configuration configuration);
            }

            private static int s_count = 0;

            /// <summary>
            /// Gets the number of generated <see cref="Configuration"/> instances.
            /// </summary>
            public static int Count => s_count;

            private const string RemoveLineTag = "REMOVE_LINE_TAG";

            private enum LinkState
            {
                NotLinked,
                Linking,
                Linked
            }
            private LinkState _linkState = LinkState.NotLinked;

            public Configuration()
            {
                PrecompSourceExcludeExtension.Add(".asm");
            }

            /// <summary>
            /// Maps the .NET <see cref="OutputType"/> into its native counterpart.
            /// </summary>
            /// <param name="type">Specifies the <see cref="OutputType"/> to map.</param>
            /// <returns> Returns the mapped <see cref="OutputType"/> value.</returns>
            /// <remarks>
            /// This method maps values of <see cref="OutputType"/> in the following way:
            ///     * <see cref="OutputType.DotNetConsoleApp"/> and <see cref="OutputType.DotNetWindowsApp"/> are mapped to <see cref="OutputType.Exe"/>.
            ///     * <see cref="OutputType.DotNetClassLibrary"/> is mapped to <see cref="OutputType.Dll"/>.
            ///     * Other values are mapped to themselves.
            /// </remarks>
            public static OutputType SimpleOutputType(OutputType type)
            {
                switch (type)
                {
                    case OutputType.DotNetConsoleApp:
                    case OutputType.DotNetWindowsApp:
                        return OutputType.Exe;
                    case OutputType.DotNetClassLibrary:
                        return OutputType.Dll;
                    default:
                        return type;
                }
            }

            /// <summary>
            /// Output types for the <see cref="Configuration"/>.
            /// </summary>
            public enum OutputType
            {
                /// <summary>
                /// Output is an executable/>.
                /// </summary>
                Exe,

                /// <summary>
                /// Output is a static library/>.
                /// </summary>
                Lib,

                /// <summary>
                /// Output is a DLL(Dynamic Link library)/>.
                /// </summary>
                Dll,

                /// <summary>
                /// The project does not produce any code. It is either a header-only library, or a
                /// utility project that is used as part of the build system but does not produce
                /// any code.
                /// </summary>
                Utility,

                /// <summary>
                /// The output is an executable .NET program that opens a console window on
                /// startup. The extension is always <c>.exe</c>.
                /// </summary>
                DotNetConsoleApp,

                /// <summary>
                /// The output is a .NET class library that can be added as a reference. The
                /// extension is always <c>.dll</c>.
                /// </summary>
                DotNetClassLibrary,

                /// <summary>
                /// The output is an executable .NET program that does not display a console window
                /// on startup. The extension is always <c>.exe</c>.
                /// </summary>
                DotNetWindowsApp,

                /// <summary>
                /// The output is an iOS app.
                /// </summary>
                IosApp,

                /// <summary>
                /// The output is an iOS test bundle.
                /// </summary>
                IosTestBundle,

                /// <summary>
                /// Specifies no output. Do not use this.
                /// </summary>
                None,
            }

            /// <summary>
            /// Methods to list source files.
            /// </summary>
            /// <remarks>
            /// This is only used for FASTBuild generation.
            /// </remarks>
            public enum InputFileStrategy
            {
                /// <summary>
                /// Explicitly refer to files in FASTBuild configuration files using file lists.
                /// </summary>
                Include = 0x01,

                /// <summary>
                /// Implicitly refer to files in FASTBuild configuration files using paths and
                /// exclusion file lists.
                /// </summary>
                Exclude = 0x02
            }

            /// <summary>
            /// FASTBuild deoptimization strategies for writable files.
            /// </summary>
            public enum DeoptimizationWritableFiles
            {
                /// <summary>
                /// No deoptimization. This is the default.
                /// </summary>
                NoDeoptimization = 0x01, // default

                /// <summary>
                /// Deoptimize all files with a writable flag on the file system.
                /// </summary>
                /// <remarks>
                /// This is useful when using Perforce, since files that have not been modified are
                /// typically read-only. That is, this option enables automatic deoptimization of modified files.
                /// </remarks>
                DeoptimizeWritableFiles = 0x02,

                /// <summary>
                /// When the <c>FASTBUILD_DEOPTIMIZE_OBJECT</c> token is specified,
                /// deoptimize files with writable status. 
                /// </summary>
                /// <remarks>
                /// This is useful when using Perforce, since files that have not been modified are
                /// typically read-only. That is, this enables automatic deoptimization of modified files.
                /// </remarks>
                DeoptimizeWritableFilesWithToken = 0x04

                //
                // Probably want to support deoptimiztion for other SSCs, ie: files that are changed or staged on Git.
                //
            }

            /// <summary>
            /// When the output is an executable program, this lists the levels of privileges that
            /// it can require upon execution, using Windows' User Account Control (UAC.)
            /// </summary>
            public enum UACExecutionLevel
            {
                /// <summary>
                /// UAC Execution Level: as invoker.
                /// </summary>
                /// <remarks>
                /// Use the same privileges as the process that created the program.
                /// </remarks>
                asInvoker,

                /// <summary>
                /// UAC Execution Level: highest available.
                /// </summary>
                /// <remarks>
                /// Use the highest privileges available to the current user.
                /// </remarks>
                highestAvailable,

                /// <summary>
                /// UAC Execution Level: require administrator.
                /// </summary>
                /// <remarks>
                /// Always run with administrator privileges. This will usually open a UAC dialog
                /// box for the user.
                /// </remarks>
                requireAdministrator
            }

            public Strings PathExcludeBuild = new Strings();

            private OutputType _output = OutputType.Exe; // None is default if Export

            /// <summary>
            /// Gets or sets the output type of the current configuration, exe, lib or dll.
            /// </summary>
            public OutputType Output
            {
                get { return _output; }
                set
                {
                    if (!Project.IsValidConfigurationOutputType(value))
                        throw new Error("The specified configuration output type \"{0}\" is not valid for the project \"{1}\".", value, Project.GetType().ToNiceTypeName());
                    _output = value;
                }
            }

            /// <summary>
            /// Gets or sets the project's output extension (ie: .dll, .self, .exe, .dlu).
            /// </summary>
            public string OutputExtension = "";

            /// <summary>
            /// Gets or sets whether to copy output files to the output directory.
            /// </summary>
            /// <remarks>
            /// This setting is provided for libraries, because they are usually intermediate
            /// artifacts during the compilation process and do not need to be in the final output
            /// directory unless it's necessary. 
            /// <para>
            /// The default is <c>false</c>. Setting this to <c>true</c> will force the generators
            /// to copy the library artifacts.
            /// </para>
            /// <para>
            /// If <see cref="Output"/> is set to a value that corresponds to an executable program
            /// (ie: <see cref="OutputType.Exe"/>), the generators disregard this property and
            /// always copy the results.
            /// </para>
            /// </remarks>
            public bool ExecuteTargetCopy = false;

            /// <summary>
            /// Gets or sets whether dependent projects will copy their debugging database to the
            /// target path of their dependency projects. The default value is <c>false</c>.
            /// </summary>
            public bool CopyCompilerPdbToDependentTargets = false;

            // Xcopy parameters
            // /d           Copy file only if the source time is newer than the destination time.
            // /F           Displays full source and destination file names while copying.
            // /R           Overwrites read-only files.
            // /H           Copies hidden and system files.
            // /V           Verifies the size of each new file.
            // /Y           Suppresses prompting to confirm whether you want to overwrite an existing destination file or not.
            /// <summary>
            /// Command to execute <see cref="TargetCopyFiles"/>.
            /// </summary>
            /// <param name="relativeSourcePath">The relative path to the files.</param>
            /// <param name="relativeTargetPath">The relative path to the target directory.</param>
            /// <param name="workingPath">The path to the working directory.</param>
            /// <returns>The mapped <see cref="OutputType"/> value as a string.</returns>
            public delegate string TargetCopyCommandCreator(string relativeSourcePath, string relativeTargetPath, string workingPath);

            public TargetCopyCommandCreator CreateTargetCopyCommand =
                (source, target, workingPath) => string.Format(@"xcopy /d /F /R /H /V /Y ""{0}"" ""{1}"" >nul", source, target);

            /// <summary>
            /// Setting this boolean to true forces Sharpmake to fill in the AD fields in the current static
            /// library project.
            /// </summary>
            /// <remarks>
            /// Since Sharpmake handles all dependencies, using an <c>AdditionalDependencies</c> field in
            /// your project is typically useless for static libraries. However, when dependents aren't
            /// generated by Sharpmake, (that is, when a .sln contains Sharpmake generated projects as static
            /// libraries as well as manually maintained dependent projects) this feature can be useful.
            /// <para>
            /// The default is <c>false</c>. Set this boolean to <c>true</c> to make Sharpmake fill in the fields
            /// for the current static library project.
            /// </para>
            /// </remarks>
            public bool ExportAdditionalLibrariesEvenForStaticLib = false;

            /// <summary>
            /// Gets or sets the name of the project, as viewed by the configuration.
            /// </summary>
            /// <remarks>
            /// Under normal circumstances, you should not need to edit this property. The name of
            /// the project is set in <see cref="Name"/> and this is the default value.
            /// </remarks>
            public string ProjectName = "[project.Name]";

            /// <summary>
            /// Gets or sets the file name for the generated project, without any file extension.
            /// (ex: `"MyProject"`)
            /// </summary>
            public string ProjectFileName = "[project.Name]";

            /// <summary>
            /// Gets or sets the directory in which the project will be generated.
            /// </summary>
            /// <remarks>
            /// By default, this is set to the same directory that this Sharpmake script is running in.
            /// </remarks>
            public string ProjectPath = "[project.SharpmakeCsPath]";

            /// <summary>
            /// Gets or sets the name of the generated .NET assembly.
            /// </summary>
            /// <remarks>
            /// Ignored in projects that are not built on the .NET framework.
            /// </remarks>
            public string AssemblyName = "[project.AssemblyName]";

            /// <summary>
            /// Gets the full path of the project file, including the directory and the
            /// file name. This doesn't include the file extension which depends on
            /// the generator.
            /// </summary>
            public string ProjectFullFileName { get { return Path.Combine(ProjectPath, ProjectFileName); } }

            /// <summary>
            /// Gets or sets the solution folder that will hold the Visual Studio solution for this project.
            /// </summary>
            /// <remarks>
            /// Ignored unless building a Visual Studio project.
            /// <para>
            /// To place the project in a sub-directory, use a `/` as a directory separator.
            /// </para>
            /// </remarks>
            public string SolutionFolder = "";

            /// <summary>
            /// Gets or sets the suffix to use in <see cref="LinkerPdbSuffix"/>.
            /// If unset, the pdb file names will be the target name with a suffix and the .pdb extension.
            /// </summary>
            /// <remarks>
            /// Always put a separate pdb for the compiler in the intermediate path to avoid
            /// conflicts with the one from the linker.
            /// This helps the following things:
            /// 1. Makes the linker go faster
            /// 2. Avoid pdbs for dlls and .exe(s) growing and growing at each link
            /// 3. Makes incremental linking work better.
            /// </remarks>
            public string LinkerPdbSuffix = string.Empty;

            /// <summary>
            /// Gets or sets the directory and file name of the Visual Studio *linker* PDB file,
            /// including the file extension.
            /// </summary>
            /// <remarks>
            /// Used only when generating a Visual Studio project.
            /// <para>
            /// The default value is:
            /// <c>[conf.TargetPath]/[conf.TargetFileFullName][conf.LinkerPdbSuffix].pdb</c>.
            /// </para>
            /// <para>
            /// Always put a separate PDB for the compiler in the intermediate path to avoid
            /// conflicts with the one from the linker.
            /// </para>
            /// </remarks>
            public string LinkerPdbFilePath = "[conf.TargetPath]" + Path.DirectorySeparatorChar + "[conf.TargetFileFullName][conf.LinkerPdbSuffix].pdb";

            /// <summary>
            /// Gets or sets the suffix to use in <see cref="CompilerPdbFilePath"/>.
            /// </summary>
            /// <remarks>
            /// Provided only as a convenience as it is only used in the default
            /// value of <see cref="CompilerPdbFilePath"/> to assign a suffix to the PDB. If you
            /// change <see cref="CompilerPdbFilePath"/> so that it doesn't use this property,
            /// then it isn't used.
            /// </remarks>
            public string CompilerPdbSuffix = "_compiler";

            /// <summary>
            /// Gets or sets the directory and file name of the Visual Studio <i>compiler</i> PDB file,
            /// including the file extension.
            /// </summary>
            /// <remarks>
            /// Used only when generating a Visual Studio project.
            /// <para>
            /// The default value is
            /// <c>[conf.IntermediatePath]/[conf.TargetFileFullName][conf.CompilerPdbSuffix].pdb</c>.
            /// </para>
            /// <para>
            /// The default file name in <see cref="CompilerPdbFilePath"/> in Sharpmake does not
            /// match its default file name in Visual Studio for compiler PDB, which is <c>VCx0.pdb</c>.
            /// See <externalLink>
            /// <linkText> /Fd (Program Database File Name)</linkText>
            /// <linkUri>https://msdn.microsoft.com/en-us/library/9wst99a9.aspx</linkUri>
            /// </externalLink>.
            /// If you mean to use Visual Studio's default value, you must set this property to <c>null</c>.
            /// </para>
            /// <para>
            /// Always put a separate PDB for the compiler in the intermediate path to avoid
            /// conflicts with the one from the linker.
            /// </para>
            /// </remarks>
            public string CompilerPdbFilePath = "[conf.IntermediatePath]" + Path.DirectorySeparatorChar + "[conf.TargetFileFullName][conf.CompilerPdbSuffix].pdb";

            /// <summary>
            /// Gets or sets whether <see cref="CompilerPdbFilePath"/> and
            /// <see cref="LinkerPdbFilePath"/> are relative.
            /// </summary>
            public bool UseRelativePdbPath = true;

            /// <summary>
            /// Gets or sets the suffix of the manifests when building a project that uses
            /// Microsoft's C++/CX with the build option *Embed Manifest*.
            /// </summary>
            public string ManifestFileSuffix = ".intermediate.manifest";

            /// <summary>
            /// Prefix for compiled embedded resource files
            /// </summary>
            public string EmbeddedResourceOutputPrefix = string.Empty;

            /// <summary>
            /// Gets or sets the directory where the compiler will place the intermediate files.
            /// </summary>
            /// <remarks>
            /// This corresponds to the <i>Intermediate</i> directory in the Visual Studio project
            /// configuration.
            /// <para>
            /// The default value is <c>[conf.ProjectPath]/obj/[target.Platform]</c>.
            /// </para>
            /// </remarks>
            public string IntermediatePath = "[conf.ProjectPath]" + Path.DirectorySeparatorChar + "obj" + Path.DirectorySeparatorChar + "[target.Platform]" + Path.DirectorySeparatorChar + "[target.Name]";

            /// <summary>
            /// Base Intermediate devEnv directory. Only used in csproj
            /// </summary>
            public string BaseIntermediateOutputPath = string.Empty;

            /// <summary>
            /// Gets the list of defined symbols to use when compiling the project.
            /// </summary>
            /// <remarks>
            /// Generators are allowed to add new symbols to this list when needed. For example,
            /// you don't need to explicitly add <c>_WIN32</c> to the list when building for Windows.
            /// <para>
            /// These symbols are defined during the compilation, not when the project is used as a library.
            /// The symbols that need to be defined when this project is being consumed as a
            /// library, must be added to <seealso cref="ExportDefines"/> instead.
            /// </para>
            /// </remarks>
            public Strings Defines = new Strings();

            /// <summary>
            /// Gets the list of symbols that are exported when the project is being used as a
            /// library.
            /// </summary>
            /// <remarks>
            /// Not used if the project is not a library.
            /// <para>
            /// The symbols defined in this list are not defined when building the library. You
            /// must define them in <seealso cref="Defines"/>.
            /// </para>
            /// </remarks>
            public Strings ExportDefines = new Strings();

            /// <summary>
            /// Excludes the specified files from the build. Removes the files in this list from
            /// project.SourceFiles and matches project.SourceFilesRegex.
            /// </summary>
            public Strings SourceFilesBuildExclude = new Strings();

            /// <summary>
            /// Gets a list of regular expressions that are used to filter matching source files
            /// out of the build.
            /// </summary>
            public Strings SourceFilesBuildExcludeRegex = new Strings();

            /// <summary>
            /// Gets a list of regular expressions that are used to filter matching source files
            /// into the build.
            /// </summary>
            public Strings SourceFilesFiltersRegex = new Strings();

            /// <summary>
            /// Source files that match this regex will be compiled as C Files.
            /// </summary>
            public Strings SourceFilesCompileAsCRegex = new Strings();

            /// <summary>
            /// Source files that match this regex will be compiled as CPP Files.
            /// </summary>
            public Strings SourceFilesCompileAsCPPRegex = new Strings();

            /// <summary>
            /// Source files that match this regex will be compiled as CLR Files.
            /// </summary>
            public Strings SourceFilesCompileAsCLRRegex = new Strings();

            /// <summary>
            /// Source files that match this regex will be excluded from the CLR Files list.
            /// Used on C++ projects rather than C++/CLI projects.
            /// </summary>
            public Strings SourceFilesCompileAsCLRExcludeRegex = new Strings();

            /// <summary>
            /// Source files that match this regex will be explicitly not compiled as CLR files.
            /// Used on C++/CLI projects to force certain files to be compiled without the <c>/clr</c> switch.
            /// </summary>
            public Strings SourceFilesCompileAsNonCLRRegex = new Strings();

            /// <summary>
            /// Gets a list of include paths for compiling C and C++ projects.
            /// </summary>
            /// <remarks>
            /// If the project is a library, the include paths are imported in dependent
            /// projects. Use <see cref="IncludePrivatePaths"/> if you need to use include paths
            /// that are only used to compile the library.
            /// </remarks>
            public OrderableStrings IncludePaths = new OrderableStrings();

            public OrderableStrings DependenciesIncludePaths = new OrderableStrings();

            /// <summary>
            /// Gets a list of include paths for compiling C and C++ libraries that are not
            /// shared with dependent projects.
            /// </summary>
            public OrderableStrings IncludePrivatePaths = new OrderableStrings();

            /// <summary>
            /// Gets a list of system include paths for compiling C and C++ projects. When possible, these paths are searched first when #include <> is used.
            /// </summary>
            public OrderableStrings IncludeSystemPaths = new OrderableStrings();

            public OrderableStrings DependenciesIncludeSystemPaths { get; private set; } = new OrderableStrings();

            #region Resource Includes
            /// <summary>
            /// Include paths for resource compilation.
            /// These paths will propagate via the IncludePaths DependencySetting, use ResourceIncludePrivatePaths if you want to avoid this
            /// </summary>
            public OrderableStrings ResourceIncludePaths = new OrderableStrings();

            /// <summary>
            /// Include paths for resource compilation.
            /// These paths are received from dependencies via the IncludePaths DependencySetting.
            /// </summary>
            public IEnumerable<string> DependenciesResourceIncludePaths => _dependenciesResourceIncludePaths;
            protected OrderableStrings _dependenciesResourceIncludePaths = new OrderableStrings();

            /// <summary>
            /// Include paths for resource compilation.
            /// These paths will never propagate.
            /// </summary>
            public OrderableStrings ResourceIncludePrivatePaths = new OrderableStrings();
            #endregion

            /// <summary>
            /// Gets a list of compiler options to send when calling the compiler.
            /// </summary>
            /// <remarks>
            /// Generators are allowed to transform the textual representation of the options added
            /// here so that they work with the shell of the operating system or with the makefile
            /// format.
            /// <list type="bullet">
            /// <item>The values in this list are simply concatenated, separated with spaces, sanitized
            /// for the shell, and then appended directly to the command that calls the compiler.
            /// </item>
            /// <item>
            /// They are not translated from one compiler to the other. When you
            /// use this property, you need to know which C++ compiler you're using.
            /// </item>
            /// </list>
            /// <para>
            /// This property is for the compiler. Its counterpart for the linker is
            /// <see cref="AdditionalLinkerOptions"/>.
            /// </para>
            /// </remarks>
            public OrderableStrings AdditionalCompilerOptions = new OrderableStrings();

            /// <summary>
            /// Compiler-specific options to pass when invoking the compiler to create PCHs.
            /// </summary>
            /// <remarks>
            /// Currently only respected by the BFF generator.
            /// </remarks>
            public OrderableStrings AdditionalCompilerOptionsOnPCHCreate = new OrderableStrings();

            /// <summary>
            /// Compiler-specific options to pass when invoking the compiler telling it to use PCHs.
            /// </summary>
            /// <remarks>
            /// Currently only respected by the BFF generator.
            /// </remarks>
            public OrderableStrings AdditionalCompilerOptionsOnPCHUse = new OrderableStrings();

            /// <summary>
            /// Gets a list of file extensions that are added to a Visual Studio project with the
            /// <b>None</b> build action.
            /// </summary>
            /// <remarks>
            /// Used only by the Visual Studio generators.
            /// </remarks>
            public Strings AdditionalNone = new Strings();

            /// <summary>
            /// Adds commands for VS debugger
            /// </summary>
            /// <remarks>
            /// Used only by the Visual Studio generators.
            /// </remarks>
            public string AdditionalDebuggerCommands = RemoveLineTag;

            /// <summary>
            /// Gets or sets the name of the source file for the precompiled header in C and C++
            /// projects, ie: <c>stdafx.cpp</c>. This property must be <c>null</c> for projects that don't
            /// have a precompiled header.
            /// </summary>
            /// <remarks>
            /// Both <see cref="PrecompHeader"/> and <see cref="PrecompSource"/> must be <c>null</c> if
            /// the project doesn't have precompiled headers.
            /// <para>
            /// Sharpmake assumes that a relative path here is relative to <see cref="Project.SourceRootPath"/>.
            /// If that isn't correct, you must use an absolute path.
            /// </para>
            /// </remarks>
            public string PrecompSource = null;

            /// <summary>
            /// Gets or sets the name of the precompiled header in C and C++ projects,
            /// ie: <c>stdafx.h</c>. This property must be <c>null</c> for projects that do not have a
            /// precompiled header.
            /// </summary>
            /// <remarks>
            /// Both <see cref="PrecompHeader"/> and <see cref="PrecompSource"/> must be <c>null</c> if
            /// the project doesn't have precompiled headers.
            /// <para>
            /// Sharpmake assumes that any relative path entered here is relative to
            /// <see cref="Project.SourceRootPath"/>. If that isn't correct, you must use an absolute path.
            /// </para>
            /// <note>
            /// The source files must manually include this header or you will have
            /// compiler errors. Sharpmake merely tells the compiler to expect a precompiled
            /// header. The compiler doesn't implicitly include the header.
            /// </note>
            /// </remarks>
            public string PrecompHeader = null;

            /// <summary>
            /// Gets or sets the output directory for the precompiled header's binary file in C and C++
            /// projects.
            /// </summary>
            /// <remarks>
            /// If this property is set to <c>null</c>, Sharpmake will simply write the binary file to
            /// <see cref="IntermediatePath"/>, the same as the object file.
            /// <para>
            /// If defined, precompiled headers are written to this directory instead of the intermediate directory.
            /// </para>
            /// </remarks>
            public string PrecompHeaderOutputFolder = null;

            /// <summary>
            /// Gets a list of files that don't use the precompiled headers.
            /// </summary>
            public Strings PrecompSourceExclude = new Strings();

            /// <summary>
            /// Gets a list of file extensions that don't use the precompiled headers.
            /// </summary>
            public Strings PrecompSourceExcludeExtension = new Strings();

            /// <summary>
            /// Gets the list of directories that contain source files that don't use the
            /// precompiled headers.
            /// </summary>
            public Strings PrecompSourceExcludeFolders = new Strings();

            /// <summary>
            /// List of headers passed to the preprocessor to be parsed.
            /// </summary>
            public Strings ForcedIncludes = new Strings();

            /// <summary>
            /// List of files that are built to consume WinRT Extensions.
            /// </summary>
            public Strings ConsumeWinRTExtensions = new Strings();

            /// <summary>
            /// Regex-based list of files that are built to consume WinRT Extensions.
            /// </summary>
            public Strings SourceFilesCompileAsWinRTRegex = new Strings();

            /// <summary>
            /// List of files that are excluded from being built to consume WinRT Extensions.
            /// </summary>
            public Strings ExcludeWinRTExtensions = new Strings();

            /// <summary>
            /// Regex-based list of files that are excluded from being built to consume WinRT Extensions.
            /// </summary>
            public Strings SourceFilesExcludeAsWinRTRegex = new Strings();

            /// <summary>
            /// Gets a list of files that must be compiled using the compiler's default exception settings
            /// and with exceptions enabled.
            /// </summary>
            /// <remarks>
            /// If the source file is compiled with WinRT extensions, it is implicitly added to
            /// this list.
            /// </remarks>
            public Strings SourceFilesExceptionsEnabled = new Strings();

            /// <summary>
            /// Gets a list of files that must be compiled with <c>extern C</c> exceptions enabled.
            /// </summary>
            public Strings SourceFilesExceptionsEnabledWithExternC = new Strings();

            /// <summary>
            /// Gets a list of files that must be compiled with SEH exceptions enabled.
            /// </summary>
            public Strings SourceFilesExceptionsEnabledWithSEH = new Strings();

            // The .ruleset file to use for code analysis
            public string CodeAnalysisRuleSetFilePath = RemoveLineTag;

            /// <summary>
            /// Enables (true) or disables (false) a dump of the dependency graph for this configuration.
            /// </summary>
            public bool DumpDependencyGraph = false;

            /// <summary>
            /// Adds a C or C++ source file with a specific exception setting.
            /// </summary>
            /// <param name="filename">The path of the source file.</param>
            /// <param name="exceptionSetting">The C++ exception setting.</param>
            /// <exception cref="ArgumentNullException"><paramref name="filename"/> is <c>null</c>.</exception>
            /// <exception cref="ArgumentException"><paramref name="exceptionSetting"/> is not a known value.</exception>
            /// <exception cref="Error"><paramref name="filename"/> has already been added with a different exception mode.</exception>
            /// <remarks>
            /// This is a utility method for selecting either
            /// <see cref="SourceFilesExceptionsEnabled"/>,
            /// <see cref="SourceFilesExceptionsEnabledWithExternC"/> or
            /// <see cref="SourceFilesExceptionsEnabledWithSEH"/> and for making sure that the file has
            /// not already been included with another exception setting.
            /// </remarks>
            public void AddSourceFileWithExceptionSetting(string filename, Options.Vc.Compiler.Exceptions exceptionSetting)
            {
                switch (exceptionSetting)
                {
                    case Sharpmake.Options.Vc.Compiler.Exceptions.Enable:
                        {
                            if (SourceFilesExceptionsEnabledWithExternC.Contains(filename) ||
                               SourceFilesExceptionsEnabledWithSEH.Contains(filename))
                                throw new Error("Conflicting exception settings for file " + filename);

                            SourceFilesExceptionsEnabled.Add(filename);
                        }
                        break;
                    case Sharpmake.Options.Vc.Compiler.Exceptions.EnableWithExternC:
                        {
                            if (SourceFilesExceptionsEnabled.Contains(filename) ||
                               SourceFilesExceptionsEnabledWithSEH.Contains(filename))
                                throw new Error("Conflicting exception settings for file " + filename);

                            SourceFilesExceptionsEnabledWithExternC.Add(filename);
                        }
                        break;
                    case Sharpmake.Options.Vc.Compiler.Exceptions.EnableWithSEH:
                        {
                            if (SourceFilesExceptionsEnabled.Contains(filename) ||
                               SourceFilesExceptionsEnabledWithExternC.Contains(filename))
                                throw new Error("Conflicting exception settings for file " + filename);

                            SourceFilesExceptionsEnabledWithSEH.Add(filename);
                        }
                        break;
                    default: throw new NotImplementedException("Exception setting for file " + filename + " not recognized");
                }
            }

            /// <summary>
            /// Gets which exception setting has been set for a given file in a C or C++ project.
            /// </summary>
            /// <param name="filename">The path of the file to examine.</param>
            /// <returns>A value from the <see cref="Options.Vc.Compiler.Exceptions"/> enumerated type that specifies which exception mode is used for the specified file.</returns>
            /// <exception cref="ArgumentNullException"><paramref name="filename"/> is <c>null</c>.</exception>
            public Options.Vc.Compiler.Exceptions GetExceptionSettingForFile(string filename)
            {
                // If consuming WinRT, file must be compiled with exceptions enabled
                if (ConsumeWinRTExtensions.Contains(filename) || ResolvedSourceFilesWithCompileAsWinRTOption.Contains(filename))
                {
                    return Sharpmake.Options.Vc.Compiler.Exceptions.Enable;
                }

                if (SourceFilesExceptionsEnabled.Contains(filename))
                    return Sharpmake.Options.Vc.Compiler.Exceptions.Enable;
                if (SourceFilesExceptionsEnabledWithExternC.Contains(filename))
                    return Sharpmake.Options.Vc.Compiler.Exceptions.EnableWithExternC;
                if (SourceFilesExceptionsEnabledWithSEH.Contains(filename))
                    return Sharpmake.Options.Vc.Compiler.Exceptions.EnableWithSEH;

                return Sharpmake.Options.Vc.Compiler.Exceptions.Disable;
            }

            /// <summary>
            /// Gets a list of the search directories for static libraries.
            /// </summary>
            public OrderableStrings LibraryPaths = new OrderableStrings();

            public OrderableStrings DependenciesOtherLibraryPaths = new OrderableStrings();
            public OrderableStrings DependenciesBuiltTargetsLibraryPaths = new OrderableStrings();

            public OrderableStrings DependenciesLibraryPaths
            {
                get
                {
                    var allLibraryPaths = new OrderableStrings(DependenciesBuiltTargetsLibraryPaths);
                    allLibraryPaths.AddRange(DependenciesOtherLibraryPaths);
                    return allLibraryPaths;
                }
            }

            public void AddDependencyBuiltTargetLibraryPath(string libraryPath, int orderNumber)
            {
                if (_linkState != LinkState.Linking)
                    throw new Error($"Cannot add built target lib '{libraryPath}' outside of the link process of the Project.Configuration");
                DependenciesBuiltTargetsLibraryPaths.Add(libraryPath, orderNumber);
            }

            /// <summary>
            /// Gets a list of the static libraries to link to.
            /// </summary>
            /// <remarks>
            /// This should only be used for third party libraries that are not part of the compiled
            /// source code. Libraries that are part of the compiled source code should be included
            /// by calling either
            /// <see cref="AddPublicDependency{TPROJECT}(ITarget, DependencySetting, string, int)"/>
            /// or <see cref="AddPrivateDependency{TPROJECT}(ITarget, DependencySetting, string, int)"/>.
            /// This makes things much easier because Sharpmake will automatically take care
            /// of setting the library paths, library files, include paths, and build order
            /// according to the dependency graph.
            /// <para>
            /// Unless your library name contains a <c>.</c>(dot) in its file name, you don't need to add
            /// the file extension of any library you add here. If you do, Sharpmake will
            /// automatically remove it.
            /// </para>
            /// </remarks>
            public OrderableStrings LibraryFiles = new OrderableStrings();

            /// <summary>
            /// Gets a list of "using" directories for compiling WinRT C++ extensions.
            /// </summary>
            /// <remarks>
            /// As WinRT is a Microsoft extension, this property is only used by the Visual Studio
            /// generators.
            /// </remarks>
            public OrderableStrings AdditionalUsingDirectories = new OrderableStrings();

            public OrderableStrings DependenciesOtherLibraryFiles = new OrderableStrings();
            public OrderableStrings DependenciesBuiltTargetsLibraryFiles = new OrderableStrings();

            public OrderableStrings DependenciesLibraryFiles
            {
                get
                {
                    var allLibraryFiles = new OrderableStrings(DependenciesBuiltTargetsLibraryFiles);
                    allLibraryFiles.AddRange(DependenciesOtherLibraryFiles);
                    return allLibraryFiles;
                }
            }

            public void AddDependencyBuiltTargetLibraryFile(string libraryFile, int orderNumber)
            {
                if (_linkState != LinkState.Linking)
                    throw new Error($"Cannot add built target lib '{libraryFile}' outside of the link process of the Project.Configuration");
                DependenciesBuiltTargetsLibraryFiles.Add(libraryFile, orderNumber);
            }

            public OrderableStrings DependenciesForceUsingFiles = new OrderableStrings();
            public UniqueList<Configuration> ConfigurationDependencies = new UniqueList<Configuration>();
            public UniqueList<Configuration> ForceUsingDependencies = new UniqueList<Configuration>();
            public UniqueList<Configuration> GenericBuildDependencies = new UniqueList<Configuration>();
            internal UniqueList<Configuration> BuildOrderDependencies = new UniqueList<Configuration>();

            /// <summary>
            /// Gets the list of public dependencies for .NET projects.
            /// </summary>
            /// <remarks>
            /// You should use
            /// <see cref="AddPublicDependency{TPROJECT}(ITarget, DependencySetting, string, int)"/>
            /// instead of adding elements directly into this list.
            /// </remarks>
            public List<DotNetDependency> DotNetPublicDependencies = new List<DotNetDependency>();

            /// <summary>
            /// Gets the list of private dependencies for .NET projects.
            /// </summary>
            /// <remarks>
            /// You should use
            /// <see cref="AddPrivateDependency{TPROJECT}(ITarget, DependencySetting, string, int)"/>
            /// instead of adding elements directly to this list.
            /// </remarks>
            public List<DotNetDependency> DotNetPrivateDependencies = new List<DotNetDependency>();

            /// <summary>
            /// Options passed to the librarian / archiver
            /// </summary>
            public OrderableStrings AdditionalLibrarianOptions = new OrderableStrings();

            /// <summary>
            /// Gets a list of linker options to send when calling the compiler.
            /// </summary>
            /// <remarks>
            /// Generators are allowed to transform the textual representation of the options added
            /// here so that they work with the operating system's shell or with the makefile
            /// format.
            /// <para>
            /// The values in this list are simply concatenated, separated with spaces, sanitized
            /// for the shell, and then appended directly to the command that calls the linker.
            /// </para>
            /// <para>
            /// The options added here are not translated from one linker to the other. When you
            /// use this property, you need to know which C++ compiler you're using.
            /// </para>
            /// <para>
            /// This property is for the linker. Its counterpart for the compiler is
            /// <see cref="AdditionalCompilerOptions"/>.
            /// </para>
            /// </remarks>
            public OrderableStrings AdditionalLinkerOptions = new OrderableStrings();

            public OrderableStrings AdditionalNSOFiles = new OrderableStrings();
            public string MetadataSource = null;

            public Type ExportSymbolThroughProject = null;

            /// <summary>
            /// Target path, where the output files will be compiled, ex: exe, dll, self, xex
            /// </summary>
            public string TargetPath = Path.Combine("[conf.ProjectPath]", "output", "[target.Platform]", "[conf.Name]");

            public string TargetLibraryPath = "[conf.TargetPath]";

            public bool ExportDllSymbols = true;

            /// <summary>
            /// Gets or sets whether a .NET class library generates an import library instead of a
            /// managed assembly (DLL).
            /// </summary>
            /// <remark>
            /// This property has no effect unless <see cref="Configuration.OutputType"/> is set to
            /// <see cref="OutputType.DotNetClassLibrary"/>.
            /// </remark>
            public bool CppCliExportsNativeLib = true;

            /// <summary>
            /// Gets or sets whether to skip generating a Visual Studio filter file for this project.
            /// </summary>
            public bool SkipFilterGeneration = false;

            /// <summary>
            /// Gets or sets the path of the module definition file to be passed to the linker.
            /// </summary>
            /// <remarks>
            /// This is only used by the Visual Studio generators.
            /// </remarks>
            public string ModuleDefinitionFile = null;

            /// <summary>
            /// Gets or sets the path where the blob files will be generated.
            /// </summary>
            /// <remarks>
            /// <note>
            /// FASTBuild supports blobbing via it's "unity" files and the FASTBuild
            /// generators use <see cref="FastBuildUnityPath"/> to determine where to put the unity files.
            /// </note>
            /// </remarks>
            private string _blobPath = null;
            public string BlobPath
            {
                get { return _blobPath ?? Project.BlobPath; }
                set { _blobPath = value; }
            }

            /// <summary>
            /// How many static blob files would this configuration generate
            /// </summary>
            internal int GeneratableBlobCount = 0;

            private string _fastBuildUnityPath = null;

            /// <summary>
            /// Gets or sets the path of the unity files generated by the FASTBuild build system.
            /// </summary>
            /// <remarks>
            /// This property is only used when generating FASTBuild makefiles. When using the
            /// usual compiler, use <see cref="BlobPath"/> to set the location of the blob files.
            /// </remarks>
            public string FastBuildUnityPath
            {
                get { return _fastBuildUnityPath ?? _blobPath ?? Project.FastBuildUnityPath; }
                set { _fastBuildUnityPath = value; }
            }

            /// <summary>
            /// If specified, overrides <c>Project.DefaultBlobWorkFileHeader</c>.
            /// </summary>
            public string BlobWorkFileHeader = null;

            /// <summary>
            /// If specified, overrides <c>Project.DefaultBlobWorkFileFooter</c>.
            /// </summary>
            public string BlobWorkFileFooter = null;

            /// <summary>
            /// If specified, overrides Project.BlobSize .
            /// </summary>
            public int BlobSize = 0;

            /// <summary>
            /// Gets or sets the number of "unity" files to generate when using FASTBuild.
            /// </summary>
            public int FastBuildUnityCount { get; set; }

            /// <summary>
            /// Gets or sets whether to include blobs in the project.
            /// </summary>
            public bool IncludeBlobbedSourceFiles = true;

            // Build writable files individually
            public bool FastBuildUnityInputIsolateWritableFiles = true;

            // Disable isolation when many files are writable
            public int FastBuildUnityInputIsolateWritableFilesLimit = 10;

            /// <summary>
            /// Custom Actions to do before invoking FastBuildExecutable.
            /// </summary>
            public string FastBuildCustomActionsBeforeBuildCommand = RemoveLineTag;

            /// <summary>
            /// Gets or sets the name of the FASTBuild BFF file.
            /// </summary>
            public string BffFileName = "[conf.ProjectFileName]";

            /// <summary>
            /// Gets the full file path of the FASTBuild BFF file. This includes the directory and
            /// file name.
            /// </summary>
            public string BffFullFileName => Path.Combine(ProjectPath, BffFileName);

            /// <summary>
            /// Whether to use relative paths in FASTBuild-generated Unity files.
            /// </summary>
            public bool FastBuildUnityUseRelativePaths = false;

            /// <summary>
            /// Gets or sets whether to generate a FASTBuild (.bff) file when using FASTBuild.
            /// </summary>
            /// <remarks>
            /// For projects merging multiple targets, sometimes what is wanted is to not generate FastBuild
            ///  .bff files but, instead, include any existing .bff files from the appropriate targets.
            /// </remarks>
            public bool DoNotGenerateFastBuild = false;

            // container for executable
            /// <summary>
            /// Represents a build step that invokes an executable on the file system.
            /// </summary>
            [Resolver.Resolvable]
            public class BuildStepExecutable : BuildStepBase
            {
                /// <summary>
                /// Creates a new <see cref="BuildStepExecutable"/> instance.
                /// </summary>
                /// <param name="executableFile">The executable file.</param>
                /// <param name="executableInputFileArgumentOption">The command line option that specifies the input file.</param>
                /// <param name="executableOutputFileArgumentOption">The command line option that specifies the output file.</param>
                /// <param name="executableOtherArguments">Any other command line arguments to pass to the executable.</param>
                /// <param name="executableWorkingDirectory">The working directory of the executable.</param>
                /// <param name="isNameSpecific">???</param>
                /// <param name="useStdOutAsOutput">If `true`, the output is to *stdout*.</param>
                public BuildStepExecutable(
                    string executableFile,
                    string executableInputFileArgumentOption,
                    string executableOutputFileArgumentOption,
                    string executableOtherArguments,
                    string executableWorkingDirectory,
                    bool isNameSpecific,
                    bool useStdOutAsOutput)
                    : this(executableFile,
                          executableInputFileArgumentOption,
                          executableOutputFileArgumentOption,
                          executableOtherArguments,
                          executableWorkingDirectory,
                          isNameSpecific,
                          useStdOutAsOutput,
                          false)
                {
                }

                public BuildStepExecutable(
                    string executableFile,
                    string executableInputFileArgumentOption,
                    string executableOutputFileArgumentOption,
                    string executableOtherArguments,
                    string executableWorkingDirectory = "",
                    bool isNameSpecific = false,
                    bool useStdOutAsOutput = false,
                    bool alwaysShowOutput = false,
                    bool executeAlways = false)

                {
                    ExecutableFile = executableFile;
                    ExecutableInputFileArgumentOption = executableInputFileArgumentOption;
                    ExecutableOutputFileArgumentOption = executableOutputFileArgumentOption;
                    ExecutableOtherArguments = executableOtherArguments;
                    ExecutableWorkingDirectory = executableWorkingDirectory;
                    IsNameSpecific = isNameSpecific;
                    FastBuildUseStdOutAsOutput = useStdOutAsOutput;
                    FastBuildAlwaysShowOutput = alwaysShowOutput;
                    FastBuildExecAlways = executeAlways;
                }

                /// <summary>
                /// Gets or sets the name of the executable file.
                /// </summary>
                public string ExecutableFile = "";

                /// <summary>
                /// Gets or sets the command line option that specifies the input file.
                /// </summary>
                public string ExecutableInputFileArgumentOption = "";

                /// <summary>
                /// Gets or sets the command line option that specifies the output file.
                /// </summary>
                public string ExecutableOutputFileArgumentOption = "";

                /// <summary>
                /// Gets or sets any other command line option to pass to the executable.
                /// </summary>
                public string ExecutableOtherArguments = "";

                /// <summary>
                /// Gets or sets the working directory to use when calling the executable.
                /// </summary>
                public string ExecutableWorkingDirectory = "";

                /// <summary>
                /// Sets multiple files as executable input. Only supported by Bff generator.
                /// </summary>
                public Strings FastBuildExecutableInputFiles = new Strings();

                /// <summary>
                /// Gets or sets whether the output is to *stdout*.
                /// </summary>
                public bool FastBuildUseStdOutAsOutput = false;

                public bool FastBuildAlwaysShowOutput = false;

                /// <summary>
                /// Gets or sets whether the step should be executed every time.
                /// </summary>
                public bool FastBuildExecAlways = false;

                internal override void Resolve(Resolver resolver)
                {
                    base.Resolve(resolver);

                    if (!string.IsNullOrEmpty(ExecutableInputFileArgumentOption) &&
                        FastBuildExecutableInputFiles.Count > 0)
                    {
                        throw new Error("BuildStepExecutable has both ExecutableInputFileArgumentOption and FastBuildExecutableInputFiles defined. " +
                            "These options are mutually exclusive.\n" +
                            "Executable: {0}\n" +
                            "ExecutableInputFileArgumentOption: {1}\n" +
                            "FastBuildExecutableInputFiles: {2}",
                            ExecutableFile,
                            ExecutableInputFileArgumentOption,
                            FastBuildExecutableInputFiles);
                    }
                }
            }

            [Resolver.Resolvable]
            public class BuildStepTest : BuildStepBase
            {
                public BuildStepTest(
                    string executableFile,
                    string executableArguments,
                    string outputFile,
                    string executableWorkingDirectory = "",
                    int timeOutInSecond = 0,
                    bool alwaysShowOutput = true)

                {
                    TestExecutable = executableFile;
                    TestArguments = executableArguments;
                    TestOutput = outputFile;
                    TestWorkingDir = executableWorkingDirectory;
                    TestTimeOutInSecond = timeOutInSecond;
                    TestAlwaysShowOutput = alwaysShowOutput;
                }

                public string TestExecutable = "";
                public string TestOutput = "";
                public string TestArguments = "";
                public string TestWorkingDir = "";
                public int TestTimeOutInSecond = 0;
                public bool TestAlwaysShowOutput = false;
            }

            public class FileCustomBuild
            {
                public FileCustomBuild(string description = "Copy files...")
                {
                    Description = description;
                }

                public string Description;
                public Strings CommandLines = new Strings();
                public Strings Inputs = new Strings();
                public Strings Outputs = new Strings();
                public bool LinkObjects = false;
            }

            // container for copy
            [Resolver.Resolvable]
            public class BuildStepCopy : BuildStepBase
            {
                public BuildStepCopy(BuildStepCopy buildStepCopy)
                {
                    SourcePath = buildStepCopy.SourcePath;
                    DestinationPath = buildStepCopy.DestinationPath;

                    IsFileCopy = buildStepCopy.IsFileCopy;
                    IsRecurse = buildStepCopy.IsRecurse;
                    IsNameSpecific = buildStepCopy.IsNameSpecific;
                    CopyPattern = buildStepCopy.CopyPattern;
                }

                public BuildStepCopy(string sourcePath, string destinationPath, bool isNameSpecific = false, string copyPattern = "*", bool fileCopy = true)
                {
                    SourcePath = sourcePath;
                    DestinationPath = destinationPath;

                    IsFileCopy = fileCopy;
                    IsRecurse = true;
                    IsNameSpecific = isNameSpecific;
                    CopyPattern = copyPattern;
                }
                public string SourcePath = "";
                public string DestinationPath = "";

                public bool IsFileCopy { get; set; }
                public bool IsRecurse { get; set; }
                public string CopyPattern { get; set; }

                public virtual string GetCopyCommand(string workingPath, EnvironmentVariableResolver resolver)
                {
                    string sourceRelativePath = Util.PathGetRelative(workingPath, resolver.Resolve(SourcePath));
                    string destinationRelativePath = Util.PathGetRelative(workingPath, resolver.Resolve(DestinationPath));

                    return string.Join(" ",
                        "robocopy.exe",

                        // file selection options
                        "/xo",  // /XO :: eXclude Older files.

                        // logging options
                        "/ns",  // /NS :: No Size - don't log file sizes.
                        "/nc",  // /NC :: No Class - don't log file classes.
                        "/np",  // /NP :: No Progress - don't display percentage copied.
                        "/njh", // /NJH :: No Job Header.
                        "/njs", // /NJS :: No Job Summary.
                        "/ndl", // /NDL :: No Directory List - don't log directory names.
                        "/nfl", // /NFL :: No File List - don't log file names.

                        // parameters
                        "\"" + sourceRelativePath + "\"",
                        "\"" + destinationRelativePath + "\"",
                        "\"" + CopyPattern + "\"",

                        "> nul", // direct all remaining stdout to nul

                        // Error handling: any value greater than 7 indicates that there was at least one failure during the copy operation.
                        // The type nul is used to clear the errorlevel to 0
                        // see https://ss64.com/nt/robocopy-exit.html for more info
                        "& if %ERRORLEVEL% GEQ 8 (echo Copy failed & exit 1) else (type nul>nul)"
                    );
                }
            }

            public abstract class BuildStepBase : IComparable
            {
                public bool IsNameSpecific { get; set; }

                public bool IsResolved { get; private set; } = false;

                // Override this to control the order of BuildStep execution in Build Events
                public virtual int CompareTo(object obj)
                {
                    if (obj == null)
                        return 1;

                    return 0;
                }

                internal virtual void Resolve(Resolver resolver)
                {
                    if (IsResolved)
                        return;

                    resolver.Resolve(this);

                    IsResolved = true;
                }
            }

            /// <summary>
            /// Settings for NMake projects with custom execution
            /// </summary>
            public class NMakeBuildSettings
            {
                public string BuildCommand = RemoveLineTag;
                public string RebuildCommand = RemoveLineTag;
                public string CleanCommand = RemoveLineTag;
                public string OutputFile = RemoveLineTag;

                public bool IsResolved { get; private set; } = false;

                internal void Resolve(Resolver resolver)
                {
                    if (IsResolved)
                        return;

                    BuildCommand = resolver.Resolve(BuildCommand);
                    RebuildCommand = resolver.Resolve(RebuildCommand);
                    CleanCommand = resolver.Resolve(CleanCommand);
                    OutputFile = resolver.Resolve(OutputFile);

                    IsResolved = true;
                }
            }
            public NMakeBuildSettings CustomBuildSettings = null;


            /// <summary>
            /// Specifies a function with a relative source file path as input and an object file path as output.
            /// </summary>
            /// <remarks>
            /// <note type="warning">
            /// This will slow down your project's compile time! Overwrite the object file output path
            /// only for the files that absolutely require it. Let the function return null or empty string
            /// to skip the overwrite for the given source file.
            /// <externalLink>
            /// <linkText>See a discussion of this in StackOverflow</linkText>
            /// <linkUri>http://stackoverflow.com/a/1999344</linkUri>
            /// </externalLink>.
            /// </note>
            /// </remarks>
            public Func<string, string> ObjectFileName = null;

            /// <summary>
            /// Gets or sets the name of the current configuration.
            /// </summary>
            /// <remarks>
            /// In Visual Studio, the name of the configuration is displayed in the drop-down list.
            /// </remarks>
            public string Name = "[target.ProjectConfigurationName]";

            /// <summary>
            /// Gets or sets the base file name of the target.
            /// </summary>
            /// <remarks>
            /// Despite the name of the property, this is actually the base name. You can prepend
            /// and append suffixes using <see cref="TargetFilePrefix"/> and
            /// <see cref="TargetFileSuffix"/>.
            /// <para>
            /// The default value is the name of the project.
            /// </para>
            /// </remarks>
            public string TargetFileName = "[project.Name]";                // "system"

            /// <summary>
            /// Gets or sets the suffix to append to the target name.
            /// </summary>
            public string TargetFileSuffix = "";                            // "_rt"

            /// <summary>
            /// Gets or sets the prefix to prepend to the target name.
            /// </summary>
            public string TargetFilePrefix = "";

            /// <summary>
            /// Gets or sets the full file name of the target, without the path but with the suffix
            /// and the prefix.
            /// </summary>
            public string TargetFileFullName = "[conf.TargetFilePrefix][conf.TargetFileName][conf.TargetFileSuffix]";

            /// <summary>
            /// Gets or sets the ordering index of the target when added as a library to another
            /// project.
            /// </summary>
            public int TargetFileOrderNumber = 0;

            /// <summary>
            /// Gets or sets the ordering index of the library paths when added as a library to
            /// another project.
            /// </summary>
            public int TargetLibraryPathOrderNumber = 0;

            /// <summary>
            /// Gets or sets the list of files to copy to the output directory.
            /// </summary>
            public Strings TargetCopyFiles = new Strings();

            /// <summary>
            /// Gets or sets the list of files to copy to a sub-directory of the output directory.
            /// </summary>
            public HashSet<KeyValuePair<string, string>> TargetCopyFilesToSubDirectory = new HashSet<KeyValuePair<string, string>>();

            /// <summary>
            /// Gets or sets the list of files that the target depends on.
            /// </summary>
            public Strings TargetDependsFiles = new Strings();

            /// <summary>
            /// Gets or sets whether this configuration is included in or excluded from the build.
            /// </summary>
            public bool IsExcludedFromBuild = false;

            /// <summary>
            /// Gets or sets a custom <see cref="FileCustomBuild"/> that is used to copy
            /// dependencies after a build.
            /// </summary>
            /// <remarks>
            /// This can be used to add a custom build tool on a dummy file to copy the
            /// dependencies' DLLs and PDBs. Works better than a PostBuildStep.
            /// </remarks>
            public FileCustomBuild CopyDependenciesBuildStep = null;

            /// <summary>
            /// Gets or sets a list of shell commands to add as a prebuild script.
            /// </summary>
            public Strings EventPreBuild = new Strings();

            /// <summary>
            /// Gets or sets the name of the prebuild script (that is written to the build
            /// output).
            /// </summary>
            public string EventPreBuildDescription = "";

            /// <summary>
            /// Gets or sets whether the prebuild is excluded from the build.
            /// </summary>
            public bool EventPreBuildExcludedFromBuild = false;

            /// <summary>
            /// Gets or sets a list of <see cref="BuildStepBase"/> instances that call executables
            /// at prebuild.
            /// </summary>
            public UniqueList<BuildStepBase> EventPreBuildExe = new UniqueList<BuildStepBase>();

            /// <summary>
            /// Gets or sets a list of <see cref="BuildStepBase"/> instances that call executables
            /// at prebuild.
            /// </summary>
            public UniqueList<BuildStepBase> EventCustomPreBuildExe = new UniqueList<BuildStepBase>();

            public Dictionary<string, BuildStepBase> EventPreBuildExecute = new Dictionary<string, BuildStepBase>();

            public Dictionary<string, BuildStepBase> EventCustomPrebuildExecute = new Dictionary<string, BuildStepBase>();

            /// <summary>
            /// Gets or sets a list of shell commands to execute before linking a C or C++ project.
            /// </summary>
            public Strings EventPreLink = new Strings();

            /// <summary>
            /// Gets or sets a description to write to the build output before linking a C or C++
            /// project.
            /// </summary>
            public string EventPreLinkDescription = "";

            /// <summary>
            /// Gets or sets whether the pre-link is excluded from the build.
            /// </summary>
            public bool EventPreLinkExcludedFromBuild = false;

            /// <summary>
            /// Gets or sets a list of shell commands to execute after linking to a C or C++
            /// project.
            /// </summary>
            public Strings EventPrePostLink = new Strings();

            /// <summary>
            /// Gets or sets a description to write to the build output after linking to a C or C++
            /// project.
            /// </summary>
            public string EventPrePostLinkDescription = "";

            /// <summary>
            /// Gets or sets whether the post-link is excluded from the build.
            /// </summary>
            public bool EventPrePostLinkExcludedFromBuild = false;

            /// <summary>
            /// Gets or sets a list of shell commands to execute after building the project.
            /// </summary>
            public List<string> EventPostBuild = new List<string>();

            /// <summary>
            /// Gets or sets a description to write to the build output after building the
            /// project.
            /// </summary>
            public string EventPostBuildDescription = "";

            /// <summary>
            /// Gets or sets whether the post-build is excluded from the build.
            /// </summary>
            public bool EventPostBuildExcludedFromBuild = false;

            public UniqueList<BuildStepBase> EventPostBuildExe = new UniqueList<BuildStepBase>();
            public UniqueList<BuildStepBase> EventCustomPostBuildExe = new UniqueList<BuildStepBase>();
            public Dictionary<string, BuildStepBase> EventPostBuildExecute = new Dictionary<string, BuildStepBase>();
            public Dictionary<string, BuildStepBase> EventCustomPostBuildExecute = new Dictionary<string, BuildStepBase>();
            public HashSet<KeyValuePair<string, string>> EventPostBuildCopies = new HashSet<KeyValuePair<string, string>>(); // <path to file, destination directory>
            public BuildStepExecutable PostBuildStampExe = null;
            public BuildStepTest PostBuildStepTest = null;

            public List<string> CustomBuildStep = new List<string>();
            public string CustomBuildStepDescription = "";
            public Strings CustomBuildStepOutputs = new Strings();
            public Strings CustomBuildStepInputs = new Strings();
            public string CustomBuildStepBeforeTargets = "";
            public string CustomBuildStepAfterTargets = "";
            public string CustomBuildStepTreatOutputAsContent = ""; // should be a bool

            /// <summary>
            /// This is all the data specific to a custom build step.
            /// The ones stored in the project configuration use absolute paths
            /// but we need relative paths when we're ready to export a specific
            /// project file.
            /// </summary>
            public class CustomFileBuildStepData
            {
                /// <summary>
                /// This lets us filter which type of project files should have this custom build step.
                /// This is specifically used to deal with the limitations of different build systems.
                /// </summary>
                /// <remarks>
                /// Visual studio only supports one build action per file, so if you need both compilation and
                /// some other build steps such as QT or Documentation generation on the same file, you need to put the rule
                /// on a different input file that also depends on the real input file.
                /// <para>
                /// FASTBuild is key based, not file based. So it can have two different operations on the same file.
                /// If you need support for FASTBuild, you can make two different custom build rules with one specific to BFF 
                /// and the other excluding BFF.
                /// </para>
                /// </remarks>
                public enum ProjectFilter
                {
                    /// <summary>
                    /// The custom build step is used for both project file and FASTBuild generation.
                    /// </summary>
                    AllProjects,
                    /// <summary>
                    /// The custom build step excludes BFF.
                    /// </summary>
                    ExcludeBFF,
                    /// <summary>
                    /// The custom build step is specific to BFF 
                    /// </summary>
                    BFFOnly
                };

                /// <summary>
                /// File custom builds are bound to a specific existing file. They run when the file is changed.
                /// </summary>
                public string KeyInput = "";
                /// <summary>
                /// This is the executable for the custom build step.
                /// </summary>
                public string Executable = "";
                /// <summary>
                /// These are the arguments to pass to the executable.
                /// </summary>
                /// <remarks>
                /// We support [input] and [output] tags in the executable arguments that will auto-resolve to the relative
                /// paths to <see cref="KeyInput"/> and <see cref="Output"/>.
                /// </remarks>
                public string ExecutableArguments = "";
                /// <summary>
                /// This is what will appear in the project file under "description". It's also the key used
                /// for FASTBuild, so it should be unique per build step if you want to use FASTBuild.
                /// </summary>
                public string Description = "";
                /// <summary>
                /// For FASTBuild compatibility, we can only have one input and one output per custom command.
                /// This is what we tell the build system we're going to produce.
                /// </summary>
                public string Output = "";
                /// <summary>
                /// Not supported by FASTBuild.
                /// Additional files that will cause a re-run of this custom build step can be be specified here.
                /// </summary>
                public Strings AdditionalInputs = new Strings();
                /// <summary>
                /// Specifies whether this step should run in builds for project files or FASTBuild or both.
                /// </summary>
                public ProjectFilter Filter = ProjectFilter.AllProjects;
            }

            public class CustomFileBuildStep : CustomFileBuildStepData
            {
                // Initial resolve pass, in-place.
                public virtual void Resolve(Resolver resolver)
                {
                    KeyInput = resolver.Resolve(KeyInput);
                    Executable = resolver.Resolve(Executable);
                    Description = resolver.Resolve(Description);
                    Output = resolver.Resolve(Output);
                    foreach (var input in AdditionalInputs.Values)
                    {
                        AdditionalInputs.UpdateValue(input, resolver.Resolve(input));
                    }

                    // We don't resolve arguments yet as we need the relative directly first.
                }

                // Pre-save make-relative pass, to set all fields relative to project path.
                // This WILL get called multiple times, so it needs to write to different fields than
                // the original input.
                public virtual CustomFileBuildStepData MakePathRelative(Resolver resolver, Func<string, bool, string> MakeRelativeTool)
                {
                    var relativeData = new CustomFileBuildStepData();
                    relativeData.KeyInput = MakeRelativeTool(KeyInput, true);
                    relativeData.Executable = MakeRelativeTool(Executable, true);
                    relativeData.Output = MakeRelativeTool(Output, true);
                    using (resolver.NewScopedParameter("input", relativeData.KeyInput))
                    using (resolver.NewScopedParameter("output", relativeData.Output))
                    {
                        relativeData.ExecutableArguments = resolver.Resolve(ExecutableArguments);
                    }
                    relativeData.Description = Description;
                    foreach (var input in AdditionalInputs.Values)
                    {
                        relativeData.AdditionalInputs.Add(MakeRelativeTool(input, true));
                    }
                    relativeData.Filter = Filter;
                    return relativeData;
                }
            };
            /// <summary>
            /// Specifies a list of custom build steps that will be executed when this configuration is active.
            /// </summary>
            public List<CustomFileBuildStep> CustomFileBuildSteps = new List<CustomFileBuildStep>();

            public string EventCustomBuildDescription = "";
            public Strings EventCustomBuild = new Strings();
            public string EventCustomBuildOutputs = "";

            public string LayoutDir = "";
            public string PullMappingFile = "";
            public string PullTemporaryFolder = "";
            public Strings AdditionalManifestFiles = new Strings();
            public string LayoutExtensionFilter = "";

            // Only used by csproj
            /// <summary>
            /// Gets or sets the working directory when a C# project is started from Visual Studio.
            /// </summary>
            public string StartWorkingDirectory = string.Empty;

            /// <summary>
            /// Defines where the compiler will generate an XML documentation file at compile time.
            /// </summary>
            ///
            /// The compiler generated XML file can be distributed alongside your .NET assembly so that
            /// Visual Studio and other IDEs can use IntelliSense to show quick information about types
            /// or members.
            /// Additionally, the XML file can be run through tools like DocFX and Sandcastle
            /// to generate API reference websites
            ///
            /// The following will output an XML file in the target directory with the same root filename as the assembly
            ///
            ///     conf.XmlDocumentationFile = @"[conf.TargetPath]\[project.AssemblyName].xml";
            ///
            /// <remarks>C# only</remarks>
            public string XmlDocumentationFile = "";

            public FileCustomBuild CustomBuildForAllSources = null;
            public FileCustomBuild CustomBuildForAllIncludes = null;

            /// <summary>
            /// Gets the <see cref="Project"/> that this <see cref="Project.Configuration"/>
            /// belongs to.
            /// </summary>
            /// <remarks>
            /// If this is a C# project, <see cref="Project"/> can be safely cast to
            /// <see cref="CSharpProject"/>.
            /// </remarks>
            public Project Project { get { return Owner as Project; } }

            /// <summary>
            /// Gets or sets whether this project is deployed.
            /// </summary>
            /// <remarks>
            /// This property only applies to Visual Studio projects.
            /// </remarks>
            public bool DeployProject = false;

            /// <summary>
            /// Gets or sets whether blobbing is enabled for this configuration.
            /// </summary>
            /// <remarks>
            /// Blobbing is only used for C and C++ projects. FASTBuild uses it's own blobbing
            /// strategy (called unity files), which is enabled by setting FASTBuild properties.
            /// </remarks>
            public bool IsBlobbed = false;

            /// <summary>
            /// Gets or sets the defined symbol that tells a C++ project that it is being built
            /// using a blobbing strategy.
            /// </summary>
            /// <remarks>
            /// Blobbing is only used for C and C++ projects. FASTBuild uses it's own blobbing
            /// strategy (called unity files), which is enabled by setting FASTBuild properties.
            /// </remarks>
            public string BlobFileDefine = "";

            /// <summary>
            /// Gets or sets the Windows UAC permissions required to run the program.
            /// </summary>
            public UACExecutionLevel ApplicationPermissions = UACExecutionLevel.asInvoker;

            /// <summary>
            /// Gets or sets the defined symbol that can be used from C and C++ projects to detect
            /// that a Windows resource file (.rc) is being used.
            /// </summary>
            public string ResourceFileDefine = "";

            /// <summary>
            /// Gets the file extension for executables.
            /// </summary>
            public string ExecutableExtension { get; private set; }

            /// <summary>
            /// Gets the file extension for compressed executables, such as bundles, game packages
            /// for consoles, etc.
            /// </summary>
            public string CompressedExecutableExtension { get; private set; }

            /// <summary>
            /// Gets the file extension for shared libraries.
            /// </summary>
            // TODO: Deprecate this and create a SharedLibraryExtension property instead.
            public string DllExtension { get; private set; }

            /// <summary>
            /// Gets the file extension for program debug databases.
            /// </summary>
            public string ProgramDatabaseExtension { get; private set; }

            private string _customTargetFileExtension = null;
            public string TargetFileExtension
            {
                get
                {
                    return !string.IsNullOrEmpty(_customTargetFileExtension) ? _customTargetFileExtension :
                                  (Output == OutputType.Dll || Output == OutputType.DotNetClassLibrary ? DllExtension : CompressedExecutableExtension);
                }
                set { _customTargetFileExtension = value; }
            }


            // FastBuild configuration
            /// <summary>
            /// Gets or sets whether FASTBuild will be used to build the project.
            /// </summary>
            public bool IsFastBuild = false;

            /// <summary>
            /// List of the MasterBff files this project appears in.
            /// This is populated from the solution generator
            /// </summary>
            [Resolver.SkipResolveOnMember]
            public IEnumerable<string> FastBuildMasterBffList { get { return _fastBuildMasterBffList; } }

            internal void AddMasterBff(string masterBff)
            {
                lock (_fastBuildMasterBffListLock)
                    _fastBuildMasterBffList.Add(masterBff + FastBuildSettings.FastBuildConfigFileExtension); // for some reason we don't get the extension...
            }

            [Resolver.SkipResolveOnMember]
            private readonly Strings _fastBuildMasterBffList = new Strings();
            private readonly object _fastBuildMasterBffListLock = new object();

            /// <summary>
            /// Gets or sets whether FASTBuild blobs (unities) will be used in the build.
            /// </summary>
            public bool FastBuildBlobbed = true;

            /// <summary>
            /// Gets or sets whether FASTBuild tasks will be distributed on the network.
            /// </summary>
            // Is that it? (brousseau)
            public bool FastBuildDistribution = true;

            /// <summary>
            /// Gets or sets whether FASTBuild will use cached results to accelerate the build.
            /// </summary>
            /// <remarks>
            /// If caching is allowed, FASTBuild will use the value specified in
            /// <see cref="FastBuildSettings.CacheType"/>.
            /// </remarks>
            public bool FastBuildCacheAllowed = true;

            /// <summary>
            /// Gets or sets the strategy to use to select files that are blobbed.
            /// </summary>
            public InputFileStrategy FastBuildBlobbingStrategy = InputFileStrategy.Exclude;

            /// <summary>
            /// Gets or sets the strategy to use to select files that are not blobbed.
            /// </summary>
            public InputFileStrategy FastBuildNoBlobStrategy = InputFileStrategy.Include;

            /// <summary>
            /// Gets or sets the generic criteria by which files are deoptimized (compiled individually)
            /// by FASTBuild.
            /// </summary>
            public DeoptimizationWritableFiles FastBuildDeoptimization = DeoptimizationWritableFiles.NoDeoptimization;

            /// <summary>
            /// Gets or sets custom command line arguments to pass to FASTBuild when building the
            /// project with this configuration.
            /// </summary>
            public string FastBuildCustomArgs = string.Empty;

            // If true, remove the source files from a FastBuild project's associated vcxproj file.
            public bool StripFastBuildSourceFiles = true;

            private Dictionary<KeyValuePair<Type, ITarget>, DependencySetting> _dependenciesSetting = new Dictionary<KeyValuePair<Type, ITarget>, DependencySetting>();

            // These dependencies will not be propagated to other projects that depend on us
            internal IDictionary<Type, ITarget> UnResolvedPrivateDependencies { get; } = new Dictionary<Type, ITarget>();
            // These dependencies will be propagated to other dependent projects, but not across dll dependencies.
            internal IDictionary<Type, ITarget> UnResolvedProtectedDependencies { get; } = new Dictionary<Type, ITarget>();
            // These dependencies are always propagated to other dependent projects.
            internal Dictionary<Type, ITarget> UnResolvedPublicDependencies { get; } = new Dictionary<Type, ITarget>();

            private Strings _resolvedTargetCopyFiles = new Strings();

            /// <summary>
            /// Gets the list of resolved files to copy.
            /// </summary>
            public IEnumerable<string> ResolvedTargetCopyFiles => _resolvedTargetCopyFiles;

            private HashSet<KeyValuePair<string, string>> _resolvedTargetCopyFilesToSubDirectory = new HashSet<KeyValuePair<string, string>>();

            /// <summary>
            /// Gets the list of resolved files to copy to a sub directory of the target directory.
            /// </summary>
            public IEnumerable<KeyValuePair<string, string>> ResolvedTargetCopyFilesToSubDirectory => _resolvedTargetCopyFilesToSubDirectory;


            private Strings _resolvedTargetDependsFiles = new Strings();

            /// <summary>
            /// Gets the list of resolved dependency files.
            /// </summary>
            public IEnumerable<string> ResolvedTargetDependsFiles => _resolvedTargetDependsFiles;

            private UniqueList<BuildStepBase> _resolvedEventPreBuildExe = new UniqueList<BuildStepBase>();

            /// <summary>
            /// Gets the list of resolved pre-build executables.
            /// </summary>
            public IEnumerable<BuildStepBase> ResolvedEventPreBuildExe => _resolvedEventPreBuildExe.SortedValues;

            private UniqueList<BuildStepBase> _resolvedEventPostBuildExe = new UniqueList<BuildStepBase>();

            /// <summary>
            /// Gets the list of resolved post-build executables.
            /// </summary>
            public IEnumerable<BuildStepBase> ResolvedEventPostBuildExe => _resolvedEventPostBuildExe.SortedValues;

            private UniqueList<BuildStepBase> _resolvedEventCustomPreBuildExe = new UniqueList<BuildStepBase>();
            public IEnumerable<BuildStepBase> ResolvedEventCustomPreBuildExe => _resolvedEventCustomPreBuildExe.SortedValues;

            private UniqueList<BuildStepBase> _resolvedEventCustomPostBuildExe = new UniqueList<BuildStepBase>();
            public IEnumerable<BuildStepBase> ResolvedEventCustomPostBuildExe => _resolvedEventCustomPostBuildExe.SortedValues;

            private UniqueList<BuildStepBase> _resolvedExecFiles = new UniqueList<BuildStepBase>();
            public IEnumerable<BuildStepBase> ResolvedExecFiles => _resolvedExecFiles;

            private UniqueList<BuildStepBase> _resolvedExecDependsFiles = new UniqueList<BuildStepBase>();
            public IEnumerable<BuildStepBase> ResolvedExecDependsFiles => _resolvedExecDependsFiles;


            private string _ProjectGuid = null;

            /// <summary>
            /// Gets or sets the GUID of the Visual Studio project.
            /// </summary>
            /// <remarks>
            /// This is only relevant to Visual Studio generators.
            /// <para>
            /// This property coerces any value set to it to use an uppercase
            /// `00000000-0000-0000-0000-000000000000` format for the GUID.
            /// </para>
            /// </remarks>
            public string ProjectGuid
            {
                get { return _ProjectGuid; }
                set
                {
                    if (_ProjectGuid != value)
                    {
                        // Makes sure that the GUID is formatted correctly.
                        var parsedGuid = Guid.Parse(value);
                        _ProjectGuid = parsedGuid.ToString("D").ToUpperInvariant();
                    }
                }
            }

            /// <summary>
            /// Gets or sets the full file name of the project.
            /// </summary>
            public string ProjectFullFileNameWithExtension = null;

            public void GeneratorSetGeneratedInformation(string executableExtension, string compressedExecutableExtension, string dllExtension, string programDatabaseExtension)
            {
                ExecutableExtension = executableExtension;
                CompressedExecutableExtension = compressedExecutableExtension;
                DllExtension = dllExtension;
                ProgramDatabaseExtension = programDatabaseExtension;
            }

            public Strings ResolvedSourceFilesBuildExclude = new Strings();

            public Strings ResolvedSourceFilesBlobExclude = new Strings();

            public Strings ResolvedSourceFilesGenerateXmlDocumentationExclude = new Strings();

            public Strings ResolvedSourceFilesWithCompileAsCOption = new Strings();
            public Strings ResolvedSourceFilesWithCompileAsCPPOption = new Strings();
            public Strings ResolvedSourceFilesWithCompileAsCLROption = new Strings();
            public Strings ResolvedSourceFilesWithCompileAsNonCLROption = new Strings();
            public Strings ResolvedSourceFilesWithCompileAsWinRTOption = new Strings();
            public Strings ResolvedSourceFilesWithExcludeAsWinRTOption = new Strings();

            public bool NeedsAppxManifestFile = false;
            public string AppxManifestFilePath = "[conf.TargetPath]/[project.Name].appxmanifest";

            public Strings PRIFilesExtensions = new Strings();

            /// <summary>
            /// Generate relative paths in places where it would be otherwise beneficial to use absolute paths.
            /// </summary>
            public bool PreferRelativePaths = true;

            /// <summary>
            /// Optional OS version at the end of the TargetFramework, for example, net5.0-ios13.0.
            /// </summary>
            /// <remarks>C# only, will throw if the target doesn't have a non-default DotNetOS fragment</remarks>
            public string DotNetOSVersionSuffix = string.Empty;

            internal override void Construct(object owner, ITarget target)
            {
                base.Construct(owner, target);

                System.Threading.Interlocked.Increment(ref s_count);

                if (target.TestFragment(Optimization.Release) || target.TestFragment(Optimization.Retail))
                    DefaultOption = Sharpmake.Options.DefaultTarget.Release;
                Project project = (Project)owner;

                // Change Output default for Export
                if (project.SharpmakeProjectType == ProjectTypeAttribute.Export)
                    Output = OutputType.None;
            }

            internal void Resolve(Resolver resolver)
            {
                if (PrecompHeader == null && PrecompSource != null)
                    throw new Error("Incoherent settings for {0} : PrecompHeader is null but PrecompSource is not", ToString());
                // TODO : Is it OK to comment this or is it a hack ?
                //if (PrecompHeader != null && PrecompSource == null)
                //    throw new Error("Incoherent settings for {0} : PrecompSource is null but PrecompHeader is not", ToString());

                resolver.SetParameter("conf", this);
                resolver.SetParameter("target", Target);
                resolver.Resolve(this);

                Util.ResolvePath(Project.SharpmakeCsPath, ref ProjectPath);
                if (DebugBreaks.ShouldBreakOnProjectPath(DebugBreaks.Context.Resolving, Path.Combine(ProjectPath, ProjectFileName) + (Project is CSharpProject ? ".csproj" : ".vcxproj"), this))
                    System.Diagnostics.Debugger.Break();
                Util.ResolvePath(Project.SharpmakeCsPath, ref IntermediatePath);
                if (!string.IsNullOrEmpty(BaseIntermediateOutputPath))
                    Util.ResolvePath(Project.SharpmakeCsPath, ref BaseIntermediateOutputPath);
                Util.ResolvePath(Project.SharpmakeCsPath, ref LibraryPaths);
                Util.ResolvePathAndFixCase(Project.SharpmakeCsPath, ref TargetCopyFiles);
                Util.ResolvePathAndFixCase(Project.SharpmakeCsPath, Util.KeyValuePairResolveType.ResolveAll, ref EventPostBuildCopies);
                Util.ResolvePathAndFixCase(Project.SharpmakeCsPath, Util.KeyValuePairResolveType.ResolveKey, ref TargetCopyFilesToSubDirectory);
                Util.ResolvePath(Project.SharpmakeCsPath, ref TargetDependsFiles);
                Util.ResolvePath(Project.SharpmakeCsPath, ref TargetPath);
                Util.ResolvePath(Project.SharpmakeCsPath, ref TargetLibraryPath);
                Util.ResolvePath(Project.SharpmakeCsPath, ref AdditionalUsingDirectories);
                if (_blobPath != null)
                    Util.ResolvePath(Project.SharpmakeCsPath, ref _blobPath);

                // workaround for export projects: they do not generate pdb, so no need to resolve their paths
                if (Project.SharpmakeProjectType != ProjectTypeAttribute.Export)
                {
                    // Reset to the default if the script set it to an empty string.
                    if (!string.IsNullOrEmpty(LinkerPdbFilePath))
                        Util.ResolvePath(Project.SharpmakeCsPath, ref LinkerPdbFilePath);
                    if (!string.IsNullOrEmpty(CompilerPdbFilePath))
                        Util.ResolvePath(Project.SharpmakeCsPath, ref CompilerPdbFilePath);
                }
                if (PrecompHeaderOutputFolder != null)
                    Util.ResolvePath(Project.SharpmakeCsPath, ref PrecompHeaderOutputFolder);

                Util.ResolvePath(Project.SourceRootPath, ref SourceFilesBuildExclude);
                Util.ResolvePath(Project.SourceRootPath, ref IncludePaths);
                Util.ResolvePath(Project.SourceRootPath, ref IncludePrivatePaths);
                Util.ResolvePath(Project.SourceRootPath, ref PrecompSourceExclude);
                Util.ResolvePath(Project.SourceRootPath, ref PrecompSourceExcludeFolders);
                Util.ResolvePath(Project.SourceRootPath, ref ConsumeWinRTExtensions);
                Util.ResolvePath(Project.SourceRootPath, ref ExcludeWinRTExtensions);
                Util.ResolvePath(Project.SourceRootPath, ref ResourceIncludePaths);
                Util.ResolvePath(Project.SourceRootPath, ref ResourceIncludePrivatePaths);
                Util.ResolvePath(Project.SourceRootPath, ref SourceFilesExceptionsEnabled);
                Util.ResolvePath(Project.SourceRootPath, ref SourceFilesExceptionsEnabledWithExternC);
                Util.ResolvePath(Project.SourceRootPath, ref SourceFilesExceptionsEnabledWithSEH);
                Util.ResolvePath(Project.SourceRootPath, ref AdditionalManifestFiles);
                if (!string.IsNullOrEmpty(XmlDocumentationFile))
                    Util.ResolvePath(Project.SourceRootPath, ref XmlDocumentationFile);

                if (ModuleDefinitionFile != null)
                {
                    Util.ResolvePath(Project.SourceRootPath, ref ModuleDefinitionFile);
                }

                if (Project.IsFileNameToLower)
                {
                    ProjectFileName = ProjectFileName.ToLowerInvariant();
                    BffFileName = BffFileName.ToLowerInvariant();
                }

                if (Project.IsTargetFileNameToLower)
                {
                    TargetFileName = TargetFileName.ToLowerInvariant();
                    TargetFileFullName = TargetFileFullName.ToLowerInvariant();
                    TargetFileSuffix = TargetFileSuffix.ToLowerInvariant();
                    TargetFilePrefix = TargetFilePrefix.ToLowerInvariant();
                }

                _resolvedTargetDependsFiles.AddRange(TargetDependsFiles);
                _resolvedTargetCopyFiles.AddRange(TargetCopyFiles);

                foreach (var keyValuePair in TargetCopyFilesToSubDirectory)
                {
                    _resolvedTargetCopyFilesToSubDirectory.Add(keyValuePair);
                }

                foreach (var tuple in new[] {
                    Tuple.Create(EventPreBuildExe,        _resolvedEventPreBuildExe),
                    Tuple.Create(EventPostBuildExe,       _resolvedEventPostBuildExe),
                    Tuple.Create(EventCustomPreBuildExe,  _resolvedEventCustomPreBuildExe),
                    Tuple.Create(EventCustomPostBuildExe, _resolvedEventCustomPostBuildExe),
                })
                {
                    UniqueList<BuildStepBase> eventsToResolve = tuple.Item1;
                    UniqueList<BuildStepBase> resolvedEvents = tuple.Item2;

                    foreach (BuildStepBase eventToResolve in eventsToResolve)
                        eventToResolve.Resolve(resolver);

                    resolvedEvents.AddRange(eventsToResolve);
                }

                foreach (var customFileBuildStep in CustomFileBuildSteps)
                {
                    customFileBuildStep.Resolve(resolver);
                    Util.ResolvePath(Project.SourceRootPath, ref customFileBuildStep.KeyInput);
                    Util.ResolvePath(Project.SourceRootPath, ref customFileBuildStep.Executable);
                    Util.ResolvePath(Project.SourceRootPath, ref customFileBuildStep.Output);
                    Util.ResolvePath(Project.SourceRootPath, ref customFileBuildStep.AdditionalInputs);
                }

                if (CustomBuildSettings != null)
                {
                    CustomBuildSettings.Resolve(resolver);
                    Util.ResolvePath(Project.SourceRootPath, ref CustomBuildSettings.OutputFile);
                }

                foreach (var option in Options)
                {
                    var pathOption = option as Options.PathOption;
                    if (pathOption != null)
                    {
                        pathOption.Path = resolver.Resolve(pathOption.Path);
                        Util.ResolvePath(Project.SourceRootPath, ref pathOption.Path);
                    }
                }

                foreach (var eventDictionary in new[]{
                    EventPreBuildExecute,
                    EventCustomPrebuildExecute,
                    EventPostBuildExecute,
                    EventCustomPostBuildExecute
                })
                {
                    foreach (KeyValuePair<string, BuildStepBase> eventPair in eventDictionary)
                        eventPair.Value.Resolve(resolver);
                }

                if (PostBuildStampExe != null)
                    PostBuildStampExe.Resolve(resolver);

                if (PostBuildStepTest != null)
                    PostBuildStepTest.Resolve(resolver);

                string dependencyExtension = Util.GetProjectFileExtension(this);
                ProjectFullFileNameWithExtension = ProjectFullFileName + dependencyExtension;

                if (string.IsNullOrEmpty(ProjectGuid) && Project.SharpmakeProjectType != ProjectTypeAttribute.Compile)
                    ProjectGuid = Util.BuildGuid(ProjectFullFileNameWithExtension, Project.GuidReferencePath);

                if (PrecompHeader != null)
                    PrecompHeader = Util.SimplifyPath(PrecompHeader);
                if (PrecompSource != null)
                    PrecompSource = Util.SimplifyPath(PrecompSource);

                resolver.RemoveParameter("conf");
                resolver.RemoveParameter("target");
            }

            private void SetDependency(
                Type projectType,
                ITarget target,
                DependencySetting value
            )
            {
                KeyValuePair<Type, ITarget> pair = new KeyValuePair<Type, ITarget>(projectType, target);
                DependencySetting previousValue;

                if (value < 0) //LCTODO remove when the deprecated dependency settings are removed
                    value = DependencySetting.OnlyBuildOrder;

                if (_dependenciesSetting.TryGetValue(pair, out previousValue) && value != previousValue)
                {
                    _dependenciesSetting[pair] = value | previousValue;
                }
                else
                {
                    _dependenciesSetting[pair] = value;
                }
            }

            // These dependencies are always propagated to other dependent projects.
            public void AddPublicDependency<TPROJECT>(
                ITarget target,
                DependencySetting dependencySetting = DependencySetting.Default,
                [CallerFilePath] string sourceFilePath = "",
                [CallerLineNumber] int sourceLineNumber = 0)
            {
                AddPublicDependency(target, typeof(TPROJECT), dependencySetting, sourceFilePath, sourceLineNumber);
            }

            public virtual void AddPublicDependency(
                ITarget target,
                Type projectType,
                DependencySetting dependencySetting = DependencySetting.Default,
                [CallerFilePath] string sourceFilePath = "",
                [CallerLineNumber] int sourceLineNumber = 0)
            {
                if (target == null)
                    return;
                if (HaveDependency(projectType))
                    throw new Error(Util.FormatCallerInfo(sourceFilePath, sourceLineNumber)
                                    + "error: Project configuration {0} already contains dependency to {1} for target {2}",
                                    Owner.GetType().ToNiceTypeName(),
                                    projectType.ToNiceTypeName(),
                                    target.ToString());
                UnResolvedPublicDependencies.Add(projectType, target);
                SetDependency(projectType, target, dependencySetting);
            }

            // These dependencies will never be propagated to other projects that depend on us
            public void AddPrivateDependency<TPROJECT>(
                ITarget target,
                DependencySetting dependencySetting = DependencySetting.Default,
                [CallerFilePath] string sourceFilePath = "",
                [CallerLineNumber] int sourceLineNumber = 0)
            {
                AddPrivateDependency(target, typeof(TPROJECT), dependencySetting, sourceFilePath, sourceLineNumber);
            }

            public virtual void AddPrivateDependency(
                ITarget target,
                Type projectType,
                DependencySetting dependencySetting = DependencySetting.Default,
                [CallerFilePath] string sourceFilePath = "",
                [CallerLineNumber] int sourceLineNumber = 0)
            {
                if (target == null)
                    return;
                if (HaveDependency(projectType))
                    throw new Error(Util.FormatCallerInfo(sourceFilePath, sourceLineNumber)
                                    + "error: Project configuration {0} already contains dependency to {1} for target {2}",
                                    Owner.GetType().ToNiceTypeName(),
                                    projectType.ToNiceTypeName(),
                                    target.ToString());

                UnResolvedPrivateDependencies.Add(projectType, target);
                SetDependency(projectType, target, dependencySetting);
            }

            public bool HaveDependency<TPROJECT>()
            {
                return HaveDependency(typeof(TPROJECT));
            }

            public bool HaveDependency(Type projectType)
            {
                return UnResolvedPrivateDependencies.ContainsKey(projectType) || UnResolvedProtectedDependencies.ContainsKey(projectType) || UnResolvedPublicDependencies.ContainsKey(projectType);
            }

            /// <summary>
            /// Gets the dependency settings configuration for the given project type of this configuration.
            /// </summary>
            /// <param name="projectType"> The project type.</param>
            /// <returns>The specified project's dependency settings with related flags activated.
            /// </returns>
            public DependencySetting GetDependencySetting(Type projectType)
            {
                DependencySetting dependencyInheritance = DependencySetting.OnlyBuildOrder;
                foreach (var dependency in _dependenciesSetting)
                {
                    if (dependency.Key.Key == projectType)
                        dependencyInheritance |= dependency.Value;
                }
                return dependencyInheritance;
            }

            private Configuration GetDependencyConfiguration(Builder builder, Configuration visitedConfiguration, KeyValuePair<Type, ITarget> pair)
            {
                Project dependencyProject = builder.GetProject(pair.Key);
                if (dependencyProject == null)
                    throw new Error("resolving dependencies for {0}: cannot find project dependency of type {1} induced by {2}",
                        Owner.GetType().ToNiceTypeName(), pair.Key.ToNiceTypeName(), visitedConfiguration.ToString());

                Configuration dependencyConf = dependencyProject.GetConfiguration(pair.Value);
                if (dependencyConf == null)
                {
                    var messageBuilder = new System.Text.StringBuilder();

                    messageBuilder.AppendFormat(
                            "resolving dependencies for {0}: cannot find dependency project configuration {1} in project {2} induced by {3}",
                            Owner.GetType().ToNiceTypeName(),
                            pair.Value,
                            pair.Key.ToNiceTypeName(),
                            visitedConfiguration.ToString()
                    );
                    if (pair.Value.GetType() == dependencyProject.Targets.TargetType)
                    {
                        messageBuilder.AppendFormat(
                            ".  The target type is correct.  The error can be caused by missing calls to AddTargets or unwanted calls to AddFragmentMask in the constructor of {0}.",
                            dependencyProject.GetType().ToNiceTypeName()
                        );
                    }
                    else
                    {
                        messageBuilder.AppendFormat(
                            ".  Are you passing the appropriate target type in AddDependency<{0}>(...)?  It should be type {1}.",
                            dependencyProject.GetType().ToNiceTypeName(),
                            dependencyProject.Targets.TargetType.ToNiceTypeName()
                        );
                    }
                    messageBuilder.AppendLine();

                    if (dependencyProject.Configurations.Any())
                    {
                        messageBuilder.AppendLine("Project configurations are:");
                        int i = 0;
                        foreach (var conf in dependencyProject.Configurations)
                            messageBuilder.AppendLine(++i + "/" + dependencyProject.Configurations.Count + " " + conf.ToString());
                    }
                    else
                    {
                        messageBuilder.AppendLine("The project does not contain any configurations!");
                    }

                    Trace.WriteLine(messageBuilder.ToString());
                    Debugger.Break();

                    throw new Error(messageBuilder.ToString());
                }

                if (!dependencyConf.Target.IsEqualTo(pair.Value))
                    throw new Error(
                        "resolving dependencies for {0}: project {1} cannot depends other project on many target: {2} {3} (induced by {4})",
                        Owner.GetType().ToNiceTypeName(), dependencyProject.GetType().ToNiceTypeName(), dependencyConf.Target, pair.Value, visitedConfiguration.ToString());

                return dependencyConf;
            }

            private void GetRecursiveDependencies(
                HashSet<Configuration> resolved,
                HashSet<Configuration> unresolved
            )
            {
                foreach (Configuration c in ResolvedDependencies)
                {
                    if (resolved.Contains(c))
                        continue;

                    if (!unresolved.Add(c))
                        throw new Error($"Cyclic dependency detected while following dependency chain of configuration: {this}");

                    c.GetRecursiveDependencies(resolved, unresolved);

                    resolved.Add(c);
                    unresolved.Remove(c);
                }
            }

            internal List<Configuration> GetRecursiveDependencies()
            {
                var result = new HashSet<Configuration>();
                GetRecursiveDependencies(result, new HashSet<Configuration>());

                return result.ToList();
            }

            public DotNetReferenceCollection DotNetReferences = new DotNetReferenceCollection();

            public Strings ProjectReferencesByPath = new Strings();
            public Strings ReferencesByName = new Strings();
            public Strings ReferencesByNameExternal = new Strings();
            public Strings ReferencesByPath = new Strings();
            public string ConditionalReferencesByPathCondition = string.Empty;
            public Strings ConditionalReferencesByPath = new Strings();
            public Strings ForceUsingFiles = new Strings();

            public Strings CustomPropsFiles = new Strings();  // vs2010+ .props files
            public Strings CustomTargetsFiles = new Strings();  // vs2010+ .targets files

            // NuGet packages (only C# for now)
            public PackageReferences ReferencesByNuGetPackage = new PackageReferences();

            public bool? ReferenceOutputAssembly = null;

            private List<Configuration> _resolvedDependencies;
            public IEnumerable<Configuration> ResolvedDependencies => _resolvedDependencies;

            private List<Configuration> _resolvedPrivateDependencies;
            public IEnumerable<Configuration> ResolvedPrivateDependencies => _resolvedPrivateDependencies;

            private List<Configuration> _resolvedPublicDependencies;
            public IEnumerable<Configuration> ResolvedPublicDependencies => _resolvedPublicDependencies;

            private static int SortConfigurationForLink(Configuration l, Configuration r)
            {
                if (l.Project.DependenciesOrder != r.Project.DependenciesOrder)
                    return l.Project.DependenciesOrder.CompareTo(r.Project.DependenciesOrder);

                return string.Compare(l.Project.FullClassName, r.Project.FullClassName, StringComparison.Ordinal);
            }

            internal class DependencyNode
            {
                internal DependencyNode(Configuration inConfiguration, DependencySetting inDependencySetting)
                {
                    _configuration = inConfiguration;
                    _dependencySetting = inDependencySetting;
                }

                internal Configuration _configuration;
                internal DependencySetting _dependencySetting;
                internal Dictionary<DependencyNode, DependencyType> _childNodes = new Dictionary<DependencyNode, DependencyType>();
            }

            public class VcxprojUserFileSettings
            {
                public string LocalDebuggerCommand = RemoveLineTag;
                public string LocalDebuggerCommandArguments = RemoveLineTag;
                public string LocalDebuggerEnvironment = RemoveLineTag;
                public string LocalDebuggerWorkingDirectory = RemoveLineTag;
                public string RemoteDebuggerCommand = RemoveLineTag;
                public string RemoteDebuggerCommandArguments = RemoveLineTag;
                public string RemoteDebuggingMode = RemoveLineTag;
                public string RemoteDebuggerWorkingDirectory = RemoveLineTag;
                public bool OverwriteExistingFile = true;
            }

            public VcxprojUserFileSettings VcxprojUserFile = null;

            public class CsprojUserFileSettings
            {
                public enum StartActionSetting
                {
                    Project,
                    Program,
                    URL
                }

                public StartActionSetting StartAction = StartActionSetting.Project;
                public string StartProgram = RemoveLineTag;
                public string StartURL = RemoveLineTag;
                public string StartArguments = RemoveLineTag;
                public string WorkingDirectory = RemoveLineTag;
                public bool OverwriteExistingFile = true;
                public bool EnableUnmanagedDebug = false;
            }
            public CsprojUserFileSettings CsprojUserFile = null;

            internal class PropagationSettings
            {
                internal PropagationSettings(DependencySetting inDependencySetting, bool inIsImmediate, bool inHasPublicPathToRoot, bool inHasPublicPathToImmediate, bool inGoesThroughDLL)
                {
                    _dependencySetting = inDependencySetting;
                    _isImmediate = inIsImmediate;
                    _hasPublicPathToRoot = inHasPublicPathToRoot;
                    _hasPublicPathToImmediate = inHasPublicPathToImmediate;
                    _goesThroughDLL = inGoesThroughDLL;
                }

                public override bool Equals(object obj)
                {
                    if (ReferenceEquals(null, obj)) return false;
                    if (ReferenceEquals(this, obj)) return true;
                    if (obj.GetType() != GetType()) return false;

                    PropagationSettings other = (PropagationSettings)obj;

                    return _dependencySetting == other._dependencySetting &&
                           _isImmediate == other._isImmediate &&
                           _hasPublicPathToRoot == other._hasPublicPathToRoot &&
                           _hasPublicPathToImmediate == other._hasPublicPathToImmediate &&
                           _goesThroughDLL == other._goesThroughDLL;
                }

                public override int GetHashCode()
                {
                    unchecked // Overflow is fine, just wrap
                    {
                        int hash = 17;
                        hash = hash * 23 + _dependencySetting.GetHashCode();
                        hash = hash * 23 + _isImmediate.GetHashCode();
                        hash = hash * 23 + _hasPublicPathToRoot.GetHashCode();
                        hash = hash * 23 + _hasPublicPathToImmediate.GetHashCode();
                        hash = hash * 23 + _goesThroughDLL.GetHashCode();
                        return hash;
                    }
                }

                internal readonly DependencySetting _dependencySetting;
                internal readonly bool _isImmediate;
                internal readonly bool _hasPublicPathToRoot;
                internal readonly bool _hasPublicPathToImmediate;
                internal readonly bool _goesThroughDLL;
            }

            internal void Link(Builder builder)
            {
                Trace.Assert(_linkState == LinkState.NotLinked);
                _linkState = LinkState.Linking;

                if (builder.DumpDependencyGraph && !Project.IsFastBuildAll)
                {
                    DependencyTracker.Instance.AddDependency(DependencyType.Public, Project, this, UnResolvedPublicDependencies, _dependenciesSetting);
                    DependencyTracker.Instance.AddDependency(DependencyType.Private, Project, this, UnResolvedPrivateDependencies, _dependenciesSetting);
                }

                // Check if we need to add dependencies on libs that we compile (in the current solution)
                bool explicitDependenciesGlobal = true;
                if (IsFastBuild)
                {
                    explicitDependenciesGlobal = Sharpmake.Options.GetObject<Options.Vc.Linker.UseLibraryDependencyInputs>(this) != Sharpmake.Options.Vc.Linker.UseLibraryDependencyInputs.Enable;
                }
                else
                {
                    explicitDependenciesGlobal = Sharpmake.Options.GetObject<Options.Vc.Linker.LinkLibraryDependencies>(this) != Sharpmake.Options.Vc.Linker.LinkLibraryDependencies.Enable;
                }

                // create a tree of dependency from this configuration
                DependencyNode rootNode = BuildDependencyNodeTree(builder, this);

                HashSet<Configuration> resolvedPublicDependencies = new HashSet<Configuration>();
                HashSet<Configuration> resolvedPrivateDependencies = new HashSet<Configuration>();

                var resolvedDotNetPublicDependencies = new HashSet<DotNetDependency>();
                var resolvedDotNetPrivateDependencies = new HashSet<DotNetDependency>();

                var visitedNodes = new Dictionary<DependencyNode, List<PropagationSettings>>();
                var visitingNodes = new Stack<Tuple<DependencyNode, PropagationSettings>>();
                visitingNodes.Push(Tuple.Create(rootNode, new PropagationSettings(DependencySetting.Default, true, true, true, false)));

                while (visitingNodes.Count > 0)
                {
                    var visitedTuple = visitingNodes.Pop();

                    var visitedNode = visitedTuple.Item1;
                    var propagationSetting = visitedTuple.Item2;

                    bool nodeAlreadyVisited = visitedNodes.ContainsKey(visitedNode);
                    if (nodeAlreadyVisited && visitedNodes[visitedNode].Contains(propagationSetting))
                        continue;

                    if (!nodeAlreadyVisited)
                        visitedNodes[visitedNode] = new List<PropagationSettings>();
                    visitedNodes[visitedNode].Add(propagationSetting);

                    Configuration dependency = visitedNode._configuration;

                    bool isRoot = visitedNode == rootNode;
                    bool isImmediate = propagationSetting._isImmediate;
                    bool hasPublicPathToRoot = propagationSetting._hasPublicPathToRoot;
                    bool hasPublicPathToImmediate = propagationSetting._hasPublicPathToImmediate;
                    bool goesThroughDLL = propagationSetting._goesThroughDLL;

                    foreach (var childNode in visitedNode._childNodes)
                    {
                        var childTuple = Tuple.Create(
                            childNode.Key,
                            new PropagationSettings(
                                isRoot ? childNode.Key._dependencySetting : (propagationSetting._dependencySetting & childNode.Key._dependencySetting), // propagate the parent setting by masking it
                                isRoot, // only children of root are immediate
                                (isRoot || hasPublicPathToRoot) && childNode.Value == DependencyType.Public,
                                (isImmediate || hasPublicPathToImmediate) && childNode.Value == DependencyType.Public,
                                !isRoot && (goesThroughDLL || visitedNode._configuration.Output == OutputType.Dll)
                            )
                        );

                        visitingNodes.Push(childTuple);
                    }

                    if (isRoot)
                        continue;

                    if (hasPublicPathToRoot)
                    {
                        resolvedPrivateDependencies.Remove(dependency);
                        resolvedPublicDependencies.Add(dependency);
                    }
                    else if (!resolvedPublicDependencies.Contains(dependency))
                    {
                        resolvedPrivateDependencies.Add(dependency);
                    }

                    bool isExport = dependency.Project.SharpmakeProjectType == ProjectTypeAttribute.Export;
                    bool compile = dependency.Project.SharpmakeProjectType == ProjectTypeAttribute.Generate ||
                                   dependency.Project.SharpmakeProjectType == ProjectTypeAttribute.Compile;

                    var dependencySetting = propagationSetting._dependencySetting;
                    if (dependencySetting.HasFlag(DependencySetting.InheritBuildSteps))
                    {
                        _resolvedEventPreBuildExe.AddRange(dependency.EventPreBuildExe);
                        _resolvedEventPostBuildExe.AddRange(dependency.EventPostBuildExe);
                        _resolvedEventCustomPreBuildExe.AddRange(dependency.EventCustomPreBuildExe);
                        _resolvedEventCustomPostBuildExe.AddRange(dependency.EventCustomPostBuildExe);
                        _resolvedTargetCopyFiles.AddRange(dependency.TargetCopyFiles);
                        _resolvedTargetDependsFiles.AddRange(dependency.TargetDependsFiles);
                        _resolvedExecDependsFiles.AddRange(dependency.EventPreBuildExe);
                        _resolvedExecDependsFiles.AddRange(dependency.EventPostBuildExe);

                        foreach (var keyValuePair in dependency.TargetCopyFilesToSubDirectory)
                        {
                            _resolvedTargetCopyFilesToSubDirectory.Add(keyValuePair);
                        }
                    }
                    else if (Output == OutputType.None && isExport == false)
                    {
                        GenericBuildDependencies.Add(dependency);
                    }

                    if (dependency.Output == OutputType.Lib || dependency.Output == OutputType.Dll || dependency.Output == OutputType.None)
                    {
                        bool wantIncludePaths = isImmediate || hasPublicPathToImmediate;
                        if (wantIncludePaths && dependencySetting.HasFlag(DependencySetting.IncludePaths))
                        {
                            DependenciesIncludePaths.AddRange(dependency.IncludePaths);
                            DependenciesIncludeSystemPaths.AddRange(dependency.IncludeSystemPaths);
                            _dependenciesResourceIncludePaths.AddRange(dependency.ResourceIncludePaths);

                            // Is there a case where we want the defines but *not* the include paths?
                            if (dependencySetting.HasFlag(DependencySetting.Defines))
                                Defines.AddRange(dependency.ExportDefines);
                        }
                    }

                    switch (dependency.Output)
                    {
                        case OutputType.None:
                        case OutputType.Lib:
                            {
                                bool dependencyOutputLib = dependency.Output == OutputType.Lib;

                                if (dependencyOutputLib && !goesThroughDLL &&
                                    (Output == OutputType.Lib ||
                                     dependency.ExportSymbolThroughProject == null ||
                                     dependency.ExportSymbolThroughProject == Project.GetType())
                                )
                                {
                                    if (explicitDependenciesGlobal || !compile)
                                        PlatformRegistry.Get<IConfigurationTasks>(dependency.Platform).SetupStaticLibraryPaths(this, dependencySetting, dependency);
                                    if (dependencySetting.HasFlag(DependencySetting.LibraryFiles))
                                        ConfigurationDependencies.Add(dependency);
                                    if (dependencySetting == DependencySetting.OnlyBuildOrder)
                                        BuildOrderDependencies.Add(dependency);
                                }

                                if (!goesThroughDLL)
                                {
                                    if (dependencySetting.HasFlag(DependencySetting.LibraryPaths))
                                        DependenciesOtherLibraryPaths.AddRange(dependency.LibraryPaths);

                                    if (dependencySetting.HasFlag(DependencySetting.LibraryFiles))
                                        DependenciesOtherLibraryFiles.AddRange(dependency.LibraryFiles);

                                    if (dependencySetting.HasFlag(DependencySetting.ForceUsingAssembly))
                                        DependenciesForceUsingFiles.AddRange(dependency.ForceUsingFiles);
                                }

                                // If our no-output project is just a build-order dependency, update the build order accordingly
                                if (!dependencyOutputLib && isImmediate && dependencySetting == DependencySetting.OnlyBuildOrder && !isExport)
                                    GenericBuildDependencies.Add(dependency);
                            }
                            break;
                        case OutputType.Dll:
                            {
                                var configTasks = PlatformRegistry.Get<IConfigurationTasks>(dependency.Platform);

                                if (dependency.ExportDllSymbols && (isImmediate || hasPublicPathToRoot || !goesThroughDLL))
                                {
                                    if (explicitDependenciesGlobal || !compile || (IsFastBuild && Util.IsDotNet(dependency)))
                                        configTasks.SetupDynamicLibraryPaths(this, dependencySetting, dependency);
                                    if (dependencySetting.HasFlag(DependencySetting.LibraryFiles))
                                        ConfigurationDependencies.Add(dependency);
                                    if (dependencySetting.HasFlag(DependencySetting.ForceUsingAssembly))
                                        ForceUsingDependencies.Add(dependency);
                                    if (dependencySetting == DependencySetting.OnlyBuildOrder)
                                        BuildOrderDependencies.Add(dependency);

                                    // check if that case is valid: dll with additional libs
                                    if (isExport && !goesThroughDLL)
                                    {
                                        if (dependencySetting.HasFlag(DependencySetting.LibraryPaths))
                                            DependenciesOtherLibraryPaths.AddRange(dependency.LibraryPaths);

                                        if (dependencySetting.HasFlag(DependencySetting.LibraryFiles))
                                            DependenciesOtherLibraryFiles.AddRange(dependency.LibraryFiles);
                                    }
                                }

                                if (dependencySetting.HasFlag(DependencySetting.AdditionalUsingDirectories) ||
                                    dependencySetting.HasFlag(DependencySetting.ForceUsingAssembly))
                                    AdditionalUsingDirectories.Add(dependency.TargetPath);

                                string platformDllExtension = "." + dependency.OutputExtension;
                                string dependencyDllFullPath = Path.Combine(dependency.TargetPath, dependency.TargetFileFullName + platformDllExtension);
                                if ((Output == OutputType.Exe || ExecuteTargetCopy)
                                    && dependencySetting.HasFlag(DependencySetting.LibraryFiles)
                                    && dependency.TargetPath != TargetPath)
                                {
                                    // If using OnlyBuildOrder, ExecuteTargetCopy must be set to enable the copy.
                                    if (dependencySetting != DependencySetting.OnlyBuildOrder || ExecuteTargetCopy)
                                    {
                                        _resolvedTargetCopyFiles.Add(dependencyDllFullPath);
                                        // Add PDBs only if they exist and the dependency is not an [export] project
                                        if (!isExport && Sharpmake.Options.GetObject<Options.Vc.Linker.GenerateDebugInformation>(dependency) != Sharpmake.Options.Vc.Linker.GenerateDebugInformation.Disable)
                                        {
                                            _resolvedTargetCopyFiles.Add(dependency.LinkerPdbFilePath);

                                            if (dependency.CopyCompilerPdbToDependentTargets)
                                                _resolvedTargetCopyFiles.Add(dependency.CompilerPdbFilePath);
                                        }
                                    }
                                    _resolvedEventPreBuildExe.AddRange(dependency.EventPreBuildExe);
                                    _resolvedEventPostBuildExe.AddRange(dependency.EventPostBuildExe);
                                    _resolvedEventCustomPreBuildExe.AddRange(dependency.EventCustomPreBuildExe);
                                    _resolvedEventCustomPostBuildExe.AddRange(dependency.EventCustomPostBuildExe);
                                }
                                _resolvedTargetDependsFiles.Add(dependencyDllFullPath);

                                // If this is not a .Net project, no .Net dependencies are needed
                                if (Util.IsDotNet(this))
                                {
                                    // If the dependency is not a .Net project, it will not function properly when referenced by a .Net compilation process
                                    if (Util.IsDotNet(dependency))
                                    {
                                        if (hasPublicPathToRoot)
                                            resolvedDotNetPublicDependencies.Add(new DotNetDependency(dependency));
                                        else if (isImmediate)
                                            resolvedDotNetPrivateDependencies.Add(new DotNetDependency(dependency));
                                    }
                                    // If the dependency is not a .Net project, it need anyway to be compiled before this one, so we add it as post dependency in the solution
                                    else if (isImmediate && !isExport)
                                    {
                                        GenericBuildDependencies.Add(dependency);
                                    }
                                }
                            }
                            break;
                        case OutputType.IosApp:
                        case OutputType.Exe:
                            {
                                if(dependencySetting != DependencySetting.OnlyBuildOrder)
                                {
                                    if (Output != OutputType.Utility && Output != OutputType.Exe && Output != OutputType.None)
                                        throw new Error("Project {0} cannot depend on OutputType {1} {2}", this, Output, dependency);

                                    if (hasPublicPathToRoot)
                                        resolvedDotNetPublicDependencies.Add(new DotNetDependency(dependency));
                                    else if (isImmediate)
                                        resolvedDotNetPrivateDependencies.Add(new DotNetDependency(dependency));

                                    ConfigurationDependencies.Add(dependency);
                                }
                                else
                                {
                                    BuildOrderDependencies.Add(dependency);
                                }
                            }
                            break;
                        case OutputType.Utility: throw new NotImplementedException(dependency.Project.Name + " " + dependency.Output);
                        case OutputType.DotNetConsoleApp:
                        case OutputType.DotNetClassLibrary:
                        case OutputType.DotNetWindowsApp:
                            {
                                if (dependencySetting.HasFlag(DependencySetting.AdditionalUsingDirectories) ||
                                    dependencySetting.HasFlag(DependencySetting.ForceUsingAssembly))
                                    AdditionalUsingDirectories.Add(dependency.TargetPath);

                                bool? referenceOutputAssembly = ReferenceOutputAssembly;
                                if (dependencySetting == DependencySetting.OnlyBuildOrder)
                                    referenceOutputAssembly = false;
                                if (dependencySetting.HasFlag(DependencySetting.ForceUsingAssembly))
                                    ForceUsingDependencies.Add(dependency);

                                var dotNetDependency = new DotNetDependency(dependency)
                                {
                                    ReferenceOutputAssembly = referenceOutputAssembly
                                };

                                if (!resolvedDotNetPublicDependencies.Contains(dotNetDependency))
                                {
                                    if (hasPublicPathToRoot)
                                    {
                                        resolvedDotNetPrivateDependencies.Remove(dotNetDependency);
                                        resolvedDotNetPublicDependencies.Add(dotNetDependency);
                                    }
                                    else if ((isImmediate || hasPublicPathToImmediate))
                                    {
                                        resolvedDotNetPrivateDependencies.Add(dotNetDependency);
                                    }
                                }
                            }
                            break;
                        default:
                            throw new ArgumentOutOfRangeException();
                    }
                }

                if (resolvedPublicDependencies.Overlaps(resolvedPrivateDependencies) || resolvedDotNetPublicDependencies.Overlaps(resolvedDotNetPrivateDependencies))
                    throw new InternalError("Something goes wrong in Project.Configuration.ResolveDependencies(): same dependency resolved in public and private lists");

                // Will include to the project:
                //  - lib,dll: include paths
                //  - lib,dll: library paths and files
                //  - dll: copy dll to the output executable directory
                _resolvedPublicDependencies = resolvedPublicDependencies.ToList();

                // Will include to the project to act as a project bridge:
                //  - lib: add Library paths and files to be able to link the executable
                //  - dll: Copy dll to the output path
                _resolvedPrivateDependencies = resolvedPrivateDependencies.ToList();

                DotNetPublicDependencies = resolvedDotNetPublicDependencies.ToList();
                DotNetPrivateDependencies = resolvedDotNetPrivateDependencies.ToList();

                // sort base on DependenciesOrder
                _resolvedPublicDependencies.Sort(SortConfigurationForLink);
                _resolvedPrivateDependencies.Sort(SortConfigurationForLink);

                _resolvedDependencies = new List<Configuration>();
                _resolvedDependencies.AddRange(_resolvedPublicDependencies);
                _resolvedDependencies.AddRange(_resolvedPrivateDependencies);

                _linkState = LinkState.Linked;
            }

            static private DependencyNode BuildDependencyNodeTree(Builder builder, Configuration conf)
            {
                DependencyNode rootNode = new DependencyNode(conf, DependencySetting.Default);

                Dictionary<Configuration, DependencyNode> visited = new Dictionary<Configuration, DependencyNode>();

                Stack<DependencyNode> visiting = new Stack<DependencyNode>();
                visiting.Push(rootNode);
                while (visiting.Count > 0)
                {
                    DependencyNode visitedNode = visiting.Pop();
                    Configuration visitedConfiguration = visitedNode._configuration;

                    // if we already know that configuration, just reattach its children to the current node
                    DependencyNode alreadyExisting = null;
                    if (visited.TryGetValue(visitedConfiguration, out alreadyExisting))
                    {
                        foreach (var child in alreadyExisting._childNodes)
                        {
                            System.Diagnostics.Debug.Assert(!visitedNode._childNodes.ContainsKey(child.Key));
                            visitedNode._childNodes.Add(child.Key, child.Value);
                        }
                        continue;
                    }

                    visited.Add(visitedConfiguration, visitedNode);

                    var unresolvedDependencies = new[] { visitedConfiguration.UnResolvedPublicDependencies, visitedConfiguration.UnResolvedPrivateDependencies };
                    foreach (Dictionary<Type, ITarget> dependencies in unresolvedDependencies)
                    {
                        if (dependencies.Count == 0)
                            continue;

                        bool isPrivateDependency = dependencies == visitedConfiguration.UnResolvedPrivateDependencies;
                        DependencyType dependencyType = isPrivateDependency ? DependencyType.Private : DependencyType.Public;

                        foreach (KeyValuePair<Type, ITarget> pair in dependencies)
                        {
                            Configuration dependencyConf = conf.GetDependencyConfiguration(builder, visitedConfiguration, pair);

                            // Get the dependency settings from the owner of the dependency.
                            DependencySetting dependencySetting;
                            if (!visitedConfiguration._dependenciesSetting.TryGetValue(pair, out dependencySetting))
                                dependencySetting = DependencySetting.Default;

                            DependencyNode childNode = new DependencyNode(dependencyConf, dependencySetting);
                            System.Diagnostics.Debug.Assert(!visitedNode._childNodes.ContainsKey(childNode));
                            visitedNode._childNodes.Add(childNode, dependencyType);

                            visiting.Push(childNode);
                        }
                    }
                }

                return rootNode;
            }

            internal void SetDefaultOutputExtension()
            {
                if (string.IsNullOrEmpty(OutputExtension))
                    OutputExtension = PlatformRegistry.Get<IConfigurationTasks>(Platform).GetDefaultOutputExtension(Output);
            }
        }
    }
}<|MERGE_RESOLUTION|>--- conflicted
+++ resolved
@@ -87,58 +87,12 @@
         DefaultForceUsing = ForceUsingAssembly
                               | IncludePaths
                               | Defines,
-<<<<<<< HEAD
 
         DefaultWithoutBuildSteps = LibraryFiles 
                             | LibraryPaths 
                             | IncludePaths 
                             | Defines,
 
-
-        ////////////////////////////////////////////////////////////////////////
-        // OLD AND DEPRECATED FLAGS
-        [Obsolete("Please use OnlyBuildOrder instead.", error: false)]
-        OnlyDependencyInSolution = -1,
-
-        [Obsolete("Please use OnlyBuildOrder instead.", error: false)]
-        ForcedDependencyInSolution = -1,
-
-        [Obsolete("Please replace by OnlyBuildOrder if that's what you wanted, otherwise remove it, it isn't needed.", error: false)]
-        ProjectReference = -1,
-
-        [Obsolete("Please replace by LibraryFiles.", error: false)]
-        InheritLibraryFiles = -1,
-
-        [Obsolete("Please replace by LibraryPaths.", error: false)]
-        InheritLibraryPaths = -1,
-
-        [Obsolete("Please replace by IncludePaths.", error: false)]
-        InheritIncludePaths = -1,
-
-        [Obsolete("Please replace by Defines.", error: false)]
-        InheritDefines = -1,
-
-        [Obsolete("Please remove this.", error: false)]
-        InheritDependencies = -1,
-
-        [Obsolete("Please replace by LibraryFiles if needed, sharpmake controls the dependency inheritance.", error: false)]
-        InheritFromDependenciesLibraryFiles = -1,
-
-        [Obsolete("Please replace by LibraryPaths if needed, sharpmake controls the dependency inheritance.", error: false)]
-        InheritFromDependenciesLibraryPaths = -1,
-
-        [Obsolete("Please replace by IncludePaths if needed, sharpmake controls the dependency inheritance.", error: false)]
-        InheritFromDependenciesIncludePaths = -1,
-
-        [Obsolete("Please replace by Defines if needed, sharpmake controls the dependency inheritance.", error: false)]
-        InheritFromDependenciesDefines = -1,
-
-        [Obsolete("Please replace by OnlyBuildOrder if needed, sharpmake controls the dependency inheritance.", error: false)]
-        InheritFromDependenciesNothing = -1,
-        [Obsolete("Please replace by OnlyBuildOrder if needed, sharpmake controls the dependency inheritance.", error: false)]
-        InheritFromDependenciesDependencies = -1,
-=======
->>>>>>> f605ddb7
     }
 
     /// <summary>
