// Copyright (c) 2017-2021 Ubisoft Entertainment
//
// Licensed under the Apache License, Version 2.0 (the "License");
// you may not use this file except in compliance with the License.
// You may obtain a copy of the License at
//
//     http://www.apache.org/licenses/LICENSE-2.0
//
// Unless required by applicable law or agreed to in writing, software
// distributed under the License is distributed on an "AS IS" BASIS,
// WITHOUT WARRANTIES OR CONDITIONS OF ANY KIND, either express or implied.
// See the License for the specific language governing permissions and
// limitations under the License.
using System;
using System.Collections.Generic;
using System.Diagnostics;
using System.IO;
using System.Linq;
using System.Reflection;
using System.Reflection.Emit;
using System.Runtime.Serialization;

namespace Sharpmake
{
    /// <summary>
    /// Generates debug projects and solutions
    /// </summary>
    public static class DebugProjectGenerator
    {
        internal static string RootPath { get; private set; }
        internal static string[] MainSources { get; private set; }

        public interface IDebugProjectExtension
        {
            void AddSharpmakePackage(Project.Configuration config);
            void AddReferences(Project.Configuration config, IEnumerable<string> additionalReferences = null);
            string GetSharpmakeExecutableFullPath();
        }

        public class DefaultDebugProjectExtension : IDebugProjectExtension
        {
            public virtual void AddSharpmakePackage(Project.Configuration conf)
            {
                if (!ShouldUseLocalSharpmakeDll())
                {
                    return;
                }

                string sharpmakeDllPath;
                string sharpmakeGeneratorDllPath;
                GetSharpmakeLocalDlls(out sharpmakeDllPath, out sharpmakeGeneratorDllPath);

                conf.ReferencesByPath.Add(sharpmakeDllPath);
                conf.ReferencesByPath.Add(sharpmakeGeneratorDllPath);
            }

            protected static void GetSharpmakeLocalDlls(out string sharpmakeDllPath, out string sharpmakeGeneratorDllPath)
            {
                sharpmakeDllPath = Assembly.GetExecutingAssembly().Location;
                sharpmakeGeneratorDllPath = Assembly.Load("Sharpmake.Generators")?.Location;
            }

            public virtual void AddReferences(Project.Configuration conf, IEnumerable<string> additionalReferences = null)
            {
                if (additionalReferences != null)
                {
                    conf.ReferencesByPath.AddRange(additionalReferences);
                }
            }

            public virtual bool ShouldUseLocalSharpmakeDll()
            {
                return true;
            }

            public virtual string GetSharpmakeExecutableFullPath()
            {
                string sharpmakeApplicationExePath = Process.GetCurrentProcess().MainModule.FileName;

                if (Util.IsRunningInMono())
                {
                    // When running within Mono, sharpmakeApplicationExePath will at this point wrongly refer to the
                    // mono (or mono-sgen) executable. Fix it so that it points to Sharpmake.Application.exe.
                    sharpmakeApplicationExePath = $"{AppDomain.CurrentDomain.BaseDirectory}{AppDomain.CurrentDomain.FriendlyName}";
                }
                return sharpmakeApplicationExePath;
            }
        }

        public static IDebugProjectExtension DebugProjectExtension { get; set; } = new DefaultDebugProjectExtension();

        /// <summary>
        /// Generates debug projects and solutions
        /// </summary>
        /// <param name="sources"></param>
        /// <param name="arguments"></param>
        /// <param name="startArguments"></param>
        public static void GenerateDebugSolution(string[] sources, Arguments arguments, string startArguments)
        {
            GenerateDebugSolution(sources, arguments, startArguments, null);
        }

        /// <summary>
        /// Generates debug projects and solutions
        /// </summary>
        /// <param name="sources"></param>
        /// <param name="arguments"></param>
        /// <param name="startArguments"></param>
        /// <param name="defines"></param>
        public static void GenerateDebugSolution(string[] sources, Arguments arguments, string startArguments, string[] defines)
        {
            FindAllSources(sources, arguments, startArguments, defines);
            arguments.Generate<DebugSolution>();
        }

        internal class ProjectContent
        {
            public string DisplayName;

            public string ProjectFolder;
            public readonly HashSet<string> ProjectFiles = new HashSet<string>();

            public readonly List<string> References = new List<string>();
            public readonly List<Type> ProjectReferences = new List<Type>();

            public readonly List<string> Defines = new List<string>();

            public bool IsSetupProject;

            public string StartArguments;
        }
        internal static readonly Dictionary<Type, ProjectContent> DebugProjects = new Dictionary<Type, ProjectContent>();

        private static void FindAllSources(string[] sourcesArguments, Sharpmake.Arguments sharpmakeArguments, string startArguments, string[] defines)
        {
            MainSources = sourcesArguments;
            RootPath = Path.GetDirectoryName(sourcesArguments[0]);

            Assembler assembler = new Assembler(sharpmakeArguments.Builder.Defines);
            assembler.AttributeParsers.Add(new DebugProjectNameAttributeParser());
            IAssemblyInfo assemblyInfo = assembler.LoadUncompiledAssemblyInfo(Builder.Instance.CreateContext(BuilderCompileErrorBehavior.ReturnNullAssembly), MainSources);

            GenerateDebugProject(assemblyInfo, true, startArguments, new Dictionary<string, Type>(), defines);
        }

        private static Type GenerateDebugProject(IAssemblyInfo assemblyInfo, bool isSetupProject, string startArguments, IDictionary<string, Type> visited, string[] defines)
        {
            string displayName = assemblyInfo.DebugProjectName;
            if (string.IsNullOrEmpty(displayName))
            {
                displayName = isSetupProject ? "sharpmake_debug" : $"sharpmake_package_{assemblyInfo.Id.GetDeterministicHashCode():X8}";
            }

            Type generatedProject;
            if (visited.TryGetValue(assemblyInfo.Id, out generatedProject))
            {
                if (generatedProject == null)
                    throw new Error($"Circular sharpmake package dependency on {displayName}");
                return generatedProject;
            }

            visited[assemblyInfo.Id] = null;

            ProjectContent project = new ProjectContent
            {
                ProjectFolder = RootPath,
                IsSetupProject = isSetupProject,
                DisplayName = displayName,
                StartArguments = startArguments
            };
            generatedProject = CreateProject(displayName);
            DebugProjects.Add(generatedProject, project);

            // Add sources
            foreach (var source in assemblyInfo.SourceFiles)
            {
                project.ProjectFiles.Add(source);
            }

            // Add references
            var references = new HashSet<string>();
            foreach (var assemblerRef in assemblyInfo.References)
            {
                if (!assemblyInfo.SourceReferences.ContainsKey(assemblerRef))
                {
                    references.Add(assemblerRef);
                }
            }

            project.References.AddRange(references);

            foreach (var refInfo in assemblyInfo.SourceReferences.Values)
            {
                project.ProjectReferences.Add(GenerateDebugProject(refInfo, false, string.Empty, visited, defines));
            }

            if (defines != null)
            {
                project.Defines.AddRange(defines);
            }

            visited[assemblyInfo.Id] = generatedProject;

            return generatedProject;
        }

        private static Type CreateProject(string typeSignature)
        {
            // define class type
            var assemblyName = new AssemblyName(typeSignature);
            AssemblyBuilder assemblyBuilder = AssemblyBuilder.DefineDynamicAssembly(assemblyName, AssemblyBuilderAccess.Run);
            ModuleBuilder moduleBuilder = assemblyBuilder.DefineDynamicModule("DebugSharpmakeModule");
            TypeBuilder typeBuilder = moduleBuilder.DefineType(typeSignature,
                TypeAttributes.Public | TypeAttributes.Class |
                TypeAttributes.AnsiClass | TypeAttributes.AutoClass |
                TypeAttributes.BeforeFieldInit | TypeAttributes.AutoLayout,
                typeof(DebugProject));

            // add attribute [Sharpmake.Generate]
            Type[] generateAttrParams = { };
            ConstructorInfo generateAttrCtorInfo = typeof(Sharpmake.Generate).GetConstructor(generateAttrParams);
            CustomAttributeBuilder generateAttrBuilder = new CustomAttributeBuilder(generateAttrCtorInfo, new object[] { });
            typeBuilder.SetCustomAttribute(generateAttrBuilder);

            return typeBuilder.CreateType();
        }

        internal static Target GetTargets()
        {
            return new Target(
                Platform.anycpu,
                DevEnv.vs2019,
                Optimization.Debug | Optimization.Release,
                OutputType.Dll,
                Blob.NoBlob,
                BuildSystem.MSBuild,
                Assembler.SharpmakeDotNetFramework
            );
        }

        /// <summary>
        /// Set up debug configuration in user file
        /// </summary>
        /// <param name="conf"></param>
        /// <param name="startArguments"></param>
        public static void SetupProjectOptions(this Project.Configuration conf, string startArguments)
        {
            conf.CsprojUserFile = new Project.Configuration.CsprojUserFileSettings();
            conf.CsprojUserFile.StartAction = Project.Configuration.CsprojUserFileSettings.StartActionSetting.Program;
<<<<<<< HEAD
            string quote = Util.IsRunningInMono() ? @"\""" : @""""; // When running in Mono, we must escape "
            conf.CsprojUserFile.StartArguments = $@"/sources(@{quote}{string.Join(";", MainSources)}{quote}) {startArguments}";

            // Apply the same arguments that are currently applied to this application, excluding /sources and /generateDebugSolution.
            string customArgs = string.Join(" ", Environment.GetCommandLineArgs()
                .Skip(1)
                .Where(s => !s.StartsWith("/sources") && s != "/generateDebugSolution" && !startArguments.Contains(s)));
            conf.CsprojUserFile.StartArguments += $@" {customArgs}";

            conf.CsprojUserFile.StartProgram = s_sharpmakeApplicationExePath;
=======

            string quote = "\'"; // Use single quote that is cross platform safe
            conf.CsprojUserFile.StartArguments = $@"/sources(@{quote}{string.Join($"{quote},@{quote}", MainSources)}{quote}) {startArguments}";
            conf.CsprojUserFile.StartProgram = DebugProjectExtension.GetSharpmakeExecutableFullPath();
            conf.CsprojUserFile.WorkingDirectory = Directory.GetCurrentDirectory();
>>>>>>> c3531967
        }
    }

    [Sharpmake.Generate]
    public class DebugSolution : Solution
    {
        public DebugSolution()
            : base(typeof(Target))
        {
            Name = "Sharpmake_DebugSolution";

            AddTargets(DebugProjectGenerator.GetTargets());
        }

        [Configure]
        public virtual void Configure(Configuration conf, Target target)
        {
            conf.SolutionPath = DebugProjectGenerator.RootPath;
            conf.SolutionFileName = "[solution.Name].[target.DevEnv]";

            foreach (var project in DebugProjectGenerator.DebugProjects)
                conf.AddProject(project.Key, target);
        }
    }

    [Sharpmake.Generate]
    public class DebugProject : CSharpProject
    {
        private readonly DebugProjectGenerator.ProjectContent _projectInfo;

        public DebugProject()
            : base(typeof(Target), typeof(Configuration), isInternal: true)
        {
            _projectInfo = DebugProjectGenerator.DebugProjects[GetType()];

            // set paths
            RootPath = _projectInfo.ProjectFolder;
            SourceRootPath = RootPath;

            // add selected source files
            SourceFiles.AddRange(_projectInfo.ProjectFiles);

            // ensure that no file will be automagically added
            SourceFilesExtensions.Clear();
            ResourceFilesExtensions.Clear();
            PRIFilesExtensions.Clear();
            ResourceFiles.Clear();
            NoneExtensions.Clear();
            VsctExtension.Clear();

            Name = _projectInfo.DisplayName;

            // Use the new csproj style
            ProjectSchema = CSharpProjectSchema.NetCore;

            // prevents output dir to have a framework subfolder
            CustomProperties.Add("AppendTargetFrameworkToOutputPath", "false");

            // we need to disable determinism while because we are using wildcards in assembly versions
            // error CS8357: The specified version string contains wildcards, which are not compatible with determinism
            CustomProperties.Add("Deterministic", "false");

            AddTargets(DebugProjectGenerator.GetTargets());
        }

        [Configure]
        public void ConfigureAll(Configuration conf, Target target)
        {
            conf.ProjectPath = RootPath;
            conf.ProjectFileName = "[project.Name].[target.DevEnv]";
            conf.Output = Configuration.OutputType.DotNetClassLibrary;

            conf.DefaultOption = target.Optimization == Optimization.Debug ? Options.DefaultTarget.Debug : Options.DefaultTarget.Release;

            conf.Options.Add(Assembler.SharpmakeScriptsCSharpVersion);

            // suppress assembly redirect warnings
            // cf. https://github.com/dotnet/roslyn/issues/19640
            conf.Options.Add(
                new Options.CSharp.SuppressWarning(
                    "CS1701",
                    "CS1702"
                )
            );

            conf.Defines.Add(_projectInfo.Defines.ToArray());

            foreach (var projectReference in _projectInfo.ProjectReferences)
            {
                conf.AddPrivateDependency(target, projectReference);
            }

            DebugProjectGenerator.DebugProjectExtension.AddReferences(conf, _projectInfo.References);
            DebugProjectGenerator.DebugProjectExtension.AddSharpmakePackage(conf);

            // set up custom configuration only to setup project
            if (_projectInfo.IsSetupProject &&
                FileSystemStringComparer.Default.Equals(conf.ProjectPath, RootPath))
            {
                conf.SetupProjectOptions(_projectInfo.StartArguments);
            }
        }
    }

    [Serializable]
    public class AssemblyVersionException : Exception
    {
        public AssemblyVersionException() : base() { }
        public AssemblyVersionException(string msg) : base(msg) { }

        protected AssemblyVersionException(SerializationInfo info, StreamingContext context)
            : base(info, context)
        { }
    }
}<|MERGE_RESOLUTION|>--- conflicted
+++ resolved
@@ -247,24 +247,21 @@
         {
             conf.CsprojUserFile = new Project.Configuration.CsprojUserFileSettings();
             conf.CsprojUserFile.StartAction = Project.Configuration.CsprojUserFileSettings.StartActionSetting.Program;
-<<<<<<< HEAD
-            string quote = Util.IsRunningInMono() ? @"\""" : @""""; // When running in Mono, we must escape "
-            conf.CsprojUserFile.StartArguments = $@"/sources(@{quote}{string.Join(";", MainSources)}{quote}) {startArguments}";
+
+            string quote = "\'"; // Use single quote that is cross platform safe
+            conf.CsprojUserFile.StartArguments = $@"/sources(@{quote}{string.Join($"{quote},@{quote}", MainSources)}{quote}) {startArguments}";
+            if (!string.IsNullOrEmpty(startArguments))
+                conf.CsprojUserFile.StartArguments += $" {startArguments}";
 
             // Apply the same arguments that are currently applied to this application, excluding /sources and /generateDebugSolution.
             string customArgs = string.Join(" ", Environment.GetCommandLineArgs()
                 .Skip(1)
                 .Where(s => !s.StartsWith("/sources") && s != "/generateDebugSolution" && !startArguments.Contains(s)));
-            conf.CsprojUserFile.StartArguments += $@" {customArgs}";
-
-            conf.CsprojUserFile.StartProgram = s_sharpmakeApplicationExePath;
-=======
-
-            string quote = "\'"; // Use single quote that is cross platform safe
-            conf.CsprojUserFile.StartArguments = $@"/sources(@{quote}{string.Join($"{quote},@{quote}", MainSources)}{quote}) {startArguments}";
+            if (!string.IsNullOrEmpty(customArgs))
+                conf.CsprojUserFile.StartArguments += $" {customArgs}";
+
             conf.CsprojUserFile.StartProgram = DebugProjectExtension.GetSharpmakeExecutableFullPath();
             conf.CsprojUserFile.WorkingDirectory = Directory.GetCurrentDirectory();
->>>>>>> c3531967
         }
     }
 
